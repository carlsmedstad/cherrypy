<<<<<<< HEAD
v18.1.2
-------

* Fixed :issue:`1377` via :pr:`1785`: Restore a native WSGI-less
  HTTP server support.
* :pr:`1769`: Reduce log level for non-error events in win32.py

v18.1.1
-------

* :pr:`1774` reverts :pr:`1759` as new evidence emerged that
  the original behavior was intentional. Re-opens :issue:`1758`.

v18.1.0
-------

* :issue:`1758` via :pr:`1759`: In the bus, when awaiting a
  state change, only publish after the state has changed.

v18.0.1
-------

* :issue:`1738` via :pr:`1736`: Restore support for 'bytes'
  in response headers.

* Substantial removal of Python 2 compatibility code.

v18.0.0
-------

* :issue:`1730`: Drop support for Python 2.7. CherryPy 17 will
  remain an LTS release for bug and security fixes.

* Drop support for Python 3.4.
=======
v17.4.2 (unreleased)
--------------------

* Fixed :issue:`1377` by backporting :pr:`1785` via :pr:`1786`:
  Restore a native WSGI-less HTTP server support.
>>>>>>> d241026c

v17.4.1
-------

* :issue:`1738` via :pr:`1755`: Restore support for 'bytes'
  in response headers (backport from v18.0.1).

v17.4.0
-------

* :commit:`a95e619f`: When setting Response Body, reject Unicode
  values, making behavior on Python 2 same as on Python 3.

* Other inconsequential refactorings.

v17.3.0
-------

* :issue:`1193` via :pr:`1729`: Rely on zc.lockfile for
  session concurrency support.

v17.2.0
-------

* :issue:`1690` via :pr:`1692`: Prevent orphaned Event object in cached
  304 response.

v17.1.0
-------

* :issue:`1694` via :pr:`1695`: Add support for accepting uploaded files
  with non-ascii filenames per RFC 5987.

v17.0.0
-------

* :issue:`1673`: CherryPy now allows namespace packages for
  its dependencies. Environments that cannot handle namespace
  packgaes like py2exe will need to add such support or pin to
  older CherryPy versions.

v16.0.3
-------

* :issue:`1722`: Pinned the ``tempora`` dependency against
  version 1.13 to avoid pulling in namespace packages.

v16.0.2
-------

* :issue:`1716` via :pr:`1717`: Fixed handling of url-encoded parameters
  in digest authentication handling, correcting regression in v14.2.0.

* :issue:`1719` via :commit:`1d41828`: Digest-auth tool will now return
  a status code of 401 for when a scheme other than 'digest' is
  indicated.

v16.0.0
-------

* :issue:`1688` via :commit:`38ad1da`: Removed  ``basic_auth`` and
  ``digest_auth`` tools and the ``httpauth`` module, which have been
  officially deprecated earlier in v14.0.0.

* Removed deprecated properties::

  - ``cherrypy._cpreqbody.Entity.type`` deprecated in favor of
    :py:attr:`cherrypy._cpreqbody.Entity.content_type`

  - ``cherrypy._cprequest.Request.body_params`` deprecated in favor of
    py:attr:`cherrypy._cprequest.RequestBody.params`

* :issue:`1377`: In _cp_native server, set ``req.status`` using bytes
  (fixed in :pr:`1712`).

* :issue:`1697` via :commit:`841f795`: Fixed error on Python 3.7 with
  AutoReloader when ``__file__`` is ``None``.

* :issue:`1713` via :commit:`15aa80d`: Fix warning emitted during
  test run.

* :issue:`1370` via :commit:`38f199c`: Fail with HTTP 400 for invalid
  headers.

v15.0.0
-------

* :issue:`1708`: Removed components from webtest that were
  removed in the refactoring of cheroot.test.webtest for
  cheroot 6.1.0.

v14.2.0
-------

* :issue:`1680` via :pr:`1683`: Basic Auth and Digest Auth
  tools now support :rfc:`7617` UTF-8 charset decoding where
  possible, using latin-1 as a fallback.

v14.1.0
-------

* :cr-pr:`37`: Add support for peercreds lookup over UNIX domain socket.
  This enables app to automatically identify "who's on the other
  end of the wire".

  This is how you enable it::

    server.peercreds: True
    server.peercreds_resolve: True

  The first option will put remote numeric data to WSGI env vars:
  app's PID, user's id and group.

  Second option will resolve that into user and group names.

  To prevent expensive syscalls, data is cached on per connection
  basis.

v14.0.1
-------

* :issue:`1700`: Improve windows pywin32 dependency declaration via
  conditional extras.

v14.0.0
-------

* :issue:`1688`: Officially deprecated ``basic_auth`` and ``digest_auth``
  tools and the ``httpauth`` module, triggering DeprecationWarnings
  if they're used. Applications should instead adapt to use the
  more recent ``auth_basic`` and ``auth_digest`` tools.
  This deprecated functionality will be removed in a subsequent
  release soon.
* Removed ``DeprecatedTool`` and the long-deprecated and disabled
  ``tidy`` and ``nsgmls`` tools. See `the rationale
  <https://github.com/cherrypy/cherrypy/pull/1689#issuecomment-362924962>`_
  for this change.

v13.1.0
-------

* :issue:`1231` via :pr:`1654`: CaseInsensitiveDict now re-uses the
  generalized functionality from ``jaraco.collections`` to
  provide a more complete interface for a CaseInsensitiveDict
  and HeaderMap.

  Users are encouraged to use the implementation from
  `jaraco.collections <https://pypi.org/project/jaraco.collections>`_
  except when dealing with headers in CherryPy.

v13.0.1
-------

* :pr:`1671`: Restore support for installing CherryPy into
  environments hostile to namespace packages, broken since
  the 11.1.0 release.

v13.0.0
-------

* :issue:`1666`: Drop support for Python 3.3.

v12.0.2
-------

* :issue:`1665`: In request processing, when an invalid cookie is
  received, render the actual error message reported rather
  than guessing (sometimes incorrectly) what error occurred.

v12.0.1
-------

* Fixed issues importing :py:mod:`cherrypy.test.webtest` (by creating
  a module and importing classes from :py:mod:`cheroot`) and added a
  corresponding :py:class:`DeprecationWarning`.

v12.0.0
-------

* Drop support for Python 3.1 and 3.2.

* :issue:`1625`: Removed response timeout and timeout monitor and
  related exceptions, as it not possible to interrupt a request.
  Servers that wish to exit a request prematurely are
  recommended to monitor ``response.time`` and raise an
  exception or otherwise act accordingly.

  Servers that previously disabled timeouts by invoking
  ``cherrypy.engine.timeout_monitor.unsubscribe()`` will now
  crash. For forward-compatibility with this release on older
  versions of CherryPy, disable
  timeouts using the config option::

    'engine.timeout_monitor.on': False,

  Or test for the presence of the timeout_monitor attribute::

    with contextlib2.suppress(AttributeError):
        cherrypy.engine.timeout_monitor.unsubscribe()

  Additionally, the ``TimeoutError`` exception has been removed,
  as it's no longer called anywhere. If your application
  benefits from this Exception, please comment in the linked
  ticket describing the use case, and we'll help devise a
  solution or bring the exception back.

v11.3.0
-------

* Bump to cheroot 5.9.0.

* ``cherrypy.test.webtest`` module is now merged with the
  ``cheroot.test.webtest`` module. The CherryPy name is retained
  for now for compatibility and will be removed eventually.

v11.2.0
-------

* ``cherrypy.engine.subscribe`` now may be called without a
  callback, in which case it returns a decorator expecting the
  callback.

* :pr:`1656`: Images are now compressed using lossless compression
  and consume less space.

v11.1.0
-------

* :pr:`1611`: Expose default status logic for a redirect as
  ``HTTPRedirect.default_status``.

* :pr:`1615`: ``HTTPRedirect.status`` is now an instance property and
  derived from the value in ``args``. Although it was previously
  possible to set the property on an instance, and this change
  prevents that possibilty, CherryPy never relied on that behavior
  and we presume no applications depend on that interface.

* :issue:`1627`: Fixed issue in proxy tool where more than one port would
  appear in the ``request.base`` and thus in ``cherrypy.url``.

* :pr:`1645`: Added new log format markers:

  - ``i`` holds a per-request UUID4
  - ``z`` outputs UTC time in format of RFC 3339
  - ``cherrypy._cprequest.Request.unique_id.uuid4`` now has lazily
    invocable UUID4

* :issue:`1646`: Improve http status conversion helper.

* :pr:`1638`: Always use backslash for path separator when processing
  paths in staticdir.

* :issue:`1190`: Fix gzip, caching, and staticdir tools integration. Makes
  cache of gzipped content valid.

* Requires cheroot 5.8.3 or later.

* Also, many improvements around continuous integration and code
  quality checks.

This release contained an unintentional regression in environments that
are hostile to namespace packages, such as Pex, Celery, and py2exe.
See :pr:`1671` for details.

v11.0.0
-------

* :issue:`1607`: Dropped support for Python 2.6.

v10.2.2
-------

* :issue:`1595`: Fixed over-eager normalization of paths in cherrypy.url.

v10.2.1
-------

* Remove unintended dependency on ``graphviz`` in Python
  2.6.

v10.2.0
-------

* :pr:`1580`: ``CPWSGIServer.version`` now reported as
  ``CherryPy/x.y.z Cheroot/x.y.z``. Bump to cheroot 5.2.0.
* The codebase is now :pep:`8` complaint, flake8 linter is `enabled in TravisCI by
  default <https://github.com/cherrypy/cherrypy/commit/b6e752b>`_.
* Max line restriction is now set to 120 for flake8 linter.
* :pep:`257` linter runs as separate allowed failure job in Travis CI.
* A few bugs related to undeclared variables have been fixed.
* ``pre-commit`` testing goes faster due to enabled caching.

v10.1.1
-------

* :issue:`1342`: Fix AssertionError on shutdown.

v10.1.0
-------

* Bump to cheroot 5.1.0.

* :issue:`794`: Prefer setting max-age for session cookie
  expiration, moving MSIE hack into a function
  documenting its purpose.

v10.0.0
-------

* :issue:`1332`: CherryPy now uses `portend
  <https://pypi.org/project/portend>`_ for checking and
  waiting on ports for startup and teardown checks. The
  following names are no longer present:

  - cherrypy._cpserver.client_host
  - cherrypy._cpserver.check_port
  - cherrypy._cpserver.wait_for_free_port
  - cherrypy._cpserver.wait_for_occupied_port
  - cherrypy.process.servers.check_port
  - cherrypy.process.servers.wait_for_free_port
  - cherrypy.process.servers.wait_for_occupied_port

  Use this functionality from the portend package directly.

v9.0.0
------

* :issue:`1481`: Move functionality from cherrypy.wsgiserver to
  the `cheroot 5.0 <https://pypi.org/project/Cheroot/5.0.1/>`_
  project.

v8.9.1
------

* :issue:`1537`: Restore dependency on pywin32 for Python 3.6.

v8.9.0
------

* :pr:`1547`: Replaced ``cherryd`` distutils script with a setuptools
  console entry point.

  When running CherryPy in daemon mode, the forked process no
  longer changes directory to ``/``. If that behavior is something
  on which your application relied and should rely, please file
  a ticket with the project.

v8.8.0
------

* :pr:`1528`: Allow a timeout of 0 to server.

v8.7.0
------

* :issue:`645`: Setting a bind port of 0 will bind to an ephemeral port.

v8.6.0
------

* :issue:`1538` and :issue:`1090`: Removed cruft from the setup script and
  instead rely on `include_package_data
  <https://setuptools.readthedocs.io/en/latest/setuptools.html?highlight=include_package_data#new-and-changed-setup-keywords>`_
  to ensure the relevant files are included in the package.
  Note, this change does cause LICENSE.md no longer to
  be included in the installed package.

v8.5.0
------

* The pyOpenSSL support is now included on Python 3 builds,
  removing the last disparity between Python 2 and Python 3
  in the CherryPy package. This change is one small step
  in consideration of :issue:`1399`. This change also fixes RPM
  builds, as reported in :issue:`1149`.

v8.4.0
------

* :issue:`1532`: Also release wheels for Python 2, enabling
  offline installation.

v8.3.1
------

* :issue:`1537`: Disable dependency on pypiwin32 on Python 3.6
  until a viable build of pypiwin32 can be made on that
  Python version.

v8.3.0
------

* Consolidated some documentation and include the more
  concise readme in the package long description, as found
  on PyPI.

v8.2.0
------

* :issue:`1463`: CherryPy tests are now run under pytest and
  invoked using tox.

v8.1.3
------

* :issue:`1530`: Fix the issue with TypeError being swallowed by
  decorated handlers.

v8.1.2
------

* :issue:`1508`

v8.1.1
------

* :issue:`1497`: Handle errors thrown by ``ssl_module: 'builtin'``
  when client opens connection to HTTPS port using HTTP.

* :issue:`1350`: Fix regression introduced in v6.1.0 where environment
  construction for WSGIGateway_u0 was passing one parameter
  and not two.

* Other miscellaneous fixes.

v8.1.0
------

* :issue:`1473`: ``HTTPError`` now also works as a context manager.

* :issue:`1487`: The sessions tool now accepts a ``storage_class``
  parameter, which supersedes the new deprecated
  ``storage_type`` parameter. The ``storage_class`` should
  be the actual Session subclass to be used.

* Releases now use ``setuptools_scm`` to track the release
  versions. Therefore, releases can be cut by simply tagging
  a commit in the repo. Versions numbers are now stored in
  exactly one place.

v8.0.1
------

* :issue:`1489` via :pr:`1493`: Additionally reject anything else that's
  not bytes.
* :issue:`1492`: systemd socket activation.

v8.0.0
------

* :issue:`1483`: Remove Deprecated constructs:

  - ``cherrypy.lib.http`` module.
  - ``unrepr``, ``modules``, and ``attributes`` in
    ``cherrypy.lib``.

* :pr:`1476`: Drop support for python-memcached<1.58
* :issue:`1401`: Handle NoSSLErrors.
* :issue:`1489`: In ``wsgiserver.WSGIGateway.respond``, the application
  must now yield bytes and not text, as the spec requires.
  If text is received, it will now raise a ValueError instead
  of silently encoding using ISO-8859-1.
* Removed unicode filename from the package, working around
  :gh:`pypa/pip#3894 <pypa/pip/issues/3894>` and :gh:`pypa/setuptools#704
  <pypa/setuptools/issues/704>`.

v7.1.0
------

* :pr:`1458`: Implement systemd's socket activation mechanism for
  CherryPy servers, based on work sponsored by Endless Computers.

  Socket Activation allows one to setup a system so that
  systemd will sit on a port and start services
  'on demand' (a little bit like inetd and xinetd
  used to do).

v7.0.0
------

Removed the long-deprecated backward compatibility for
legacy config keys in the engine. Use the config for the
namespaced-plugins instead:

 - autoreload_on -> autoreload.on
 - autoreload_frequency -> autoreload.frequency
 - autoreload_match -> autoreload.match
 - reload_files -> autoreload.files
 - deadlock_poll_frequency -> timeout_monitor.frequency

v6.2.1
------

* :issue:`1460`: Fix KeyError in Bus.publish when signal handlers
  set in config.

v6.2.0
------

* :issue:`1441`: Added tool to automatically convert request
  params based on type annotations (primarily in
  Python 3). For example::

    @cherrypy.tools.params()
    def resource(self, limit: int):
        assert isinstance(limit, int)

v6.1.1
------

* Issue :issue:`1411`: Fix issue where autoreload fails when
  the host interpreter for CherryPy was launched using
  ``python -m``.

v6.1.0
------

* Combined wsgiserver2 and wsgiserver3 modules into a
  single module, ``cherrypy.wsgiserver``.

v6.0.2
------

* Issue :pr:`1445`: Correct additional typos.

v6.0.1
------

* Issue :issue:`1444`: Correct typos in ``@cherrypy.expose``
  decorators.

v6.0.0
------

* Setuptools is now required to build CherryPy. Pure
  distutils installs are no longer supported. This change
  allows CherryPy to depend on other packages and re-use
  code from them. It's still possible to install
  pre-built CherryPy packages (wheels) using pip without
  Setuptools.
* `six <https://pypi.io/project/six>`_ is now a
  requirement and subsequent requirements will be
  declared in the project metadata.
* :issue:`1440`: Back out changes from :pr:`1432` attempting to
  fix redirects with Unicode URLs, as it also had the
  unintended consequence of causing the 'Location'
  to be ``bytes`` on Python 3.
* ``cherrypy.expose`` now works on classes.
* ``cherrypy.config`` decorator is now used throughout
  the code internally.

v5.6.0
------

* ``@cherrypy.expose`` now will also set the exposed
  attribute on a class.
* Rewrote all tutorials and internal usage to prefer
  the decorator usage of ``expose`` rather than setting
  the attribute explicitly.
* Removed test-specific code from tutorials.

v5.5.0
------

* :issue:`1397`: Fix for filenames with semicolons and quote
  characters in filenames found in headers.
* :issue:`1311`: Added decorator for registering tools.
* :issue:`1194`: Use simpler encoding rules for SCRIPT_NAME
  and PATH_INFO environment variables in CherryPy Tree
  allowing non-latin characters to pass even when
  ``wsgi.version`` is not ``u.0``.
* :issue:`1352`: Ensure that multipart fields are decoded even
  when cached in a file.

v5.4.0
------

* ``cherrypy.test.webtest.WebCase`` now honors a
  'WEBTEST_INTERACTIVE' environment variable to disable
  interactive tests (still enabled by default). Set to '0'
  or 'false' or 'False' to disable interactive tests.
* :issue:`1408`: Fix AttributeError when listiterator was accessed
  using the ``next`` attribute.
* :issue:`748`: Removed ``cherrypy.lib.sessions.PostgresqlSession``.
* :pr:`1432`: Fix errors with redirects to Unicode URLs.

v5.3.0
------

* :issue:`1202`: Add support for specifying a certificate authority when
  serving SSL using the built-in SSL support.
* Use ssl.create_default_context when available.
* :issue:`1392`: Catch platform-specific socket errors on OS X.
* :issue:`1386`: Fix parsing of URIs containing ``://`` in the path part.

v5.2.0
------

* :issue:`1410`: Moved hosting to Github
  (`cherrypy/cherrypy <https://github.com/cherrypy/cherrypy>`_).

v5.1.0
------

* Bugfix issue :issue:`1315` for ``test_HTTP11_pipelining`` test in Python 3.5
* Bugfix issue :issue:`1382` regarding the keyword arguments support for Python 3
  on the config file.
* Bugfix issue :issue:`1406` for ``test_2_KeyboardInterrupt`` test in Python 3.5.
  by monkey patching the HTTPRequest given a bug on CPython
  that is affecting the testsuite (https://bugs.python.org/issue23377).
* Add additional parameter ``raise_subcls`` to the tests helpers
  `openURL` and ``CPWebCase.getPage`` to have finer control on
  which exceptions can be raised.
* Add support for direct keywords on the calls (e.g. ``foo=bar``) on
  the config file under Python 3.
* Add additional validation to determine if the process is running
  as a daemon on ``cherrypy.process.plugins.SignalHandler`` to allow
  the execution of the testsuite under CI tools.

v5.0.1
------

* Bugfix for NameError following :issue:`94`.

v5.0.0
------

* Removed deprecated support for ``ssl_certificate`` and
  ``ssl_private_key`` attributes and implicit construction
  of SSL adapter on Python 2 WSGI servers.
* Default SSL Adapter on Python 2 is the builtin SSL adapter,
  matching Python 3 behavior.
* Pull request :issue:`94`: In proxy tool, defer to Host header for
  resolving the base if no base is supplied.

v4.0.0
------

* Drop support for Python 2.5 and earlier.
* No longer build Windows installers by default.

v3.8.2
------

* Pull Request :issue:`116`: Correct InternalServerError when null bytes in
  static file path. Now responds with 404 instead.

v3.8.0
------

* Pull Request :issue:`96`: Pass ``exc_info`` to logger as keyword rather than
  formatting the error and injecting into the message.

v3.7.0
------

* CherryPy daemon may now be invoked with ``python -m cherrypy`` in
  addition to the ``cherryd`` script.
* Issue :issue:`1298`: Fix SSL handling on CPython 2.7 with builtin SSL module
  and pyOpenSSL 0.14. This change will break PyPy for now.
* Several documentation fixes.

v3.6.0
------

* Fixed HTTP range headers for negative length larger than content size.
* Disabled universal wheel generation as wsgiserver has Python duality.
* Pull Request :issue:`42`: Correct TypeError in ``check_auth`` when encrypt is used.
* Pull Request :issue:`59`: Correct signature of HandlerWrapperTool.
* Pull Request :issue:`60`: Fix error in SessionAuth where login_screen was
  incorrectly used.
* Issue :issue:`1077`: Support keyword-only arguments in dispatchers (Python 3).
* Issue :issue:`1019`: Allow logging host name in the access log.
* Pull Request :issue:`50`: Fixed race condition in session cleanup.

v3.5.0
------

* Issue :issue:`1301`: When the incoming queue is full, now reject additional
  connections. This functionality was added to CherryPy 3.0, but
  unintentionally lost in 3.1.

v3.4.0
------

* Miscellaneous quality improvements.

v3.3.0
------

CherryPy adopts semver.<|MERGE_RESOLUTION|>--- conflicted
+++ resolved
@@ -1,4 +1,3 @@
-<<<<<<< HEAD
 v18.1.2
 -------
 
@@ -33,13 +32,11 @@
   remain an LTS release for bug and security fixes.
 
 * Drop support for Python 3.4.
-=======
 v17.4.2 (unreleased)
 --------------------
 
 * Fixed :issue:`1377` by backporting :pr:`1785` via :pr:`1786`:
   Restore a native WSGI-less HTTP server support.
->>>>>>> d241026c
 
 v17.4.1
 -------
