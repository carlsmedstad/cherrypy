v16.0.0
-------

* :issue:`1688`: Removed  ``basic_auth`` and ``digest_auth`` tools and
  the ``httpauth`` module, which have been officially deprecated earlier
  in v14.0.0.

* Removed deprecated properties::

  - ``cherrypy._cpreqbody.Entity.type`` deprecated in favor of
    :py:attr:`cherrypy._cpreqbody.Entity.content_type`

  - ``cherrypy._cprequest.Request.body_params`` deprecated in favor of
    py:attr:`cherrypy._cprequest.RequestBody.params`

<<<<<<< HEAD
* :issue:`1377`: In _cp_native server, set ``req.status`` using bytes.
=======
* :issue:`1697`: Fixed error on Python 3.7 with AutoReloader when
  ``__file__`` is None.

* :issue:`1713`: Fix warning emitted during test run.

* :issue:`1370`: Fail with HTTP 400 for invalid headers.
>>>>>>> 1ec6fac5

v15.0.0
-------

* :issue:`1708`: Removed components from webtest that were
  removed in the refactoring of cheroot.test.webtest for
  cheroot 6.1.0.

v14.2.0
-------

* :issue:`1680` via :pr:`1683`: HTTP Basic Auth supports :rfc:`7617` UTF-8
  charset decoding where possible. Uses latin1 as a fallback.

v14.1.0
-------

* :cr-pr:`37`: Add support for peercreds lookup over UNIX domain socket.
  This enables app to automatically identify "who's on the other
  end of the wire".

  This is how you enable it::

    server.peercreds: True
    server.peercreds_resolve: True

  The first option will put remote numeric data to WSGI env vars:
  app's PID, user's id and group.

  Second option will resolve that into user and group names.

  To prevent expensive syscalls, data is cached on per connection
  basis.

v14.0.1
-------

* :issue:`1700`: Improve windows pywin32 dependency declaration via
  conditional extras.

v14.0.0
-------

* :issue:`1688`: Officially deprecated ``basic_auth`` and ``digest_auth``
  tools and the ``httpauth`` module, triggering DeprecationWarnings
  if they're used. Applications should instead adapt to use the
  more recent ``auth_basic`` and ``auth_digest`` tools.
  This deprecated functionality will be removed in a subsequent
  release soon.
* Removed ``DeprecatedTool`` and the long-deprecated and disabled
  ``tidy`` and ``nsgmls`` tools. See `the rationale
  <https://github.com/cherrypy/cherrypy/pull/1689#issuecomment-362924962>`_
  for this change.

v13.1.0
-------

* :issue:`1231` via :pr:`1654`: CaseInsensitiveDict now re-uses the
  generalized functionality from ``jaraco.collections`` to
  provide a more complete interface for a CaseInsensitiveDict
  and HeaderMap.

  Users are encouraged to use the implementation from
  `jaraco.collections <https://pypi.org/project/jaraco.collections>`_
  except when dealing with headers in CherryPy.

v13.0.1
-------

* :pr:`1671`: Restore support for installing CherryPy into
  environments hostile to namespace packages, broken since
  the 11.1.0 release.

v13.0.0
-------

* :issue:`1666`: Drop support for Python 3.3.

v12.0.2
-------

* :issue:`1665`: In request processing, when an invalid cookie is
  received, render the actual error message reported rather
  than guessing (sometimes incorrectly) what error occurred.

v12.0.1
-------

* Fixed issues importing :py:mod:`cherrypy.test.webtest` (by creating
  a module and importing classes from :py:mod:`cheroot`) and added a
  corresponding :py:class:`DeprecationWarning`.

v12.0.0
-------

* Drop support for Python 3.1 and 3.2.

* :issue:`1625`: Removed response timeout and timeout monitor and
  related exceptions, as it not possible to interrupt a request.
  Servers that wish to exit a request prematurely are
  recommended to monitor ``response.time`` and raise an
  exception or otherwise act accordingly.

  Servers that previously disabled timeouts by invoking
  ``cherrypy.engine.timeout_monitor.unsubscribe()`` will now
  crash. For forward-compatibility with this release on older
  versions of CherryPy, disable
  timeouts using the config option::

    'engine.timeout_monitor.on': False,

  Or test for the presence of the timeout_monitor attribute::

    with contextlib2.suppress(AttributeError):
        cherrypy.engine.timeout_monitor.unsubscribe()

  Additionally, the ``TimeoutError`` exception has been removed,
  as it's no longer called anywhere. If your application
  benefits from this Exception, please comment in the linked
  ticket describing the use case, and we'll help devise a
  solution or bring the exception back.

v11.3.0
-------

* Bump to cheroot 5.9.0.

* ``cherrypy.test.webtest`` module is now merged with the
  ``cheroot.test.webtest`` module. The CherryPy name is retained
  for now for compatibility and will be removed eventually.

v11.2.0
-------

* ``cherrypy.engine.subscribe`` now may be called without a
  callback, in which case it returns a decorator expecting the
  callback.

* :pr:`1656`: Images are now compressed using lossless compression
  and consume less space.

v11.1.0
-------

* :pr:`1611`: Expose default status logic for a redirect as
  ``HTTPRedirect.default_status``.

* :pr:`1615`: ``HTTPRedirect.status`` is now an instance property and
  derived from the value in ``args``. Although it was previously
  possible to set the property on an instance, and this change
  prevents that possibilty, CherryPy never relied on that behavior
  and we presume no applications depend on that interface.

* :issue:`1627`: Fixed issue in proxy tool where more than one port would
  appear in the ``request.base`` and thus in ``cherrypy.url``.

* :pr:`1645`: Added new log format markers:

  - ``i`` holds a per-request UUID4
  - ``z`` outputs UTC time in format of RFC 3339
  - ``cherrypy._cprequest.Request.unique_id.uuid4`` now has lazily
    invocable UUID4

* :issue:`1646`: Improve http status conversion helper.

* :pr:`1638`: Always use backslash for path separator when processing
  paths in staticdir.

* :issue:`1190`: Fix gzip, caching, and staticdir tools integration. Makes
  cache of gzipped content valid.

* Requires cheroot 5.8.3 or later.

* Also, many improvements around continuous integration and code
  quality checks.

This release contained an unintentional regression in environments that
are hostile to namespace packages, such as Pex, Celery, and py2exe.
See :pr:`1671` for details.

v11.0.0
-------

* :issue:`1607`: Dropped support for Python 2.6.

v10.2.2
-------

* :issue:`1595`: Fixed over-eager normalization of paths in cherrypy.url.

v10.2.1
-------

* Remove unintended dependency on ``graphviz`` in Python
  2.6.

v10.2.0
-------

* :pr:`1580`: ``CPWSGIServer.version`` now reported as
  ``CherryPy/x.y.z Cheroot/x.y.z``. Bump to cheroot 5.2.0.
* The codebase is now :pep:`8` complaint, flake8 linter is `enabled in TravisCI by
  default <https://github.com/cherrypy/cherrypy/commit/b6e752b>`_.
* Max line restriction is now set to 120 for flake8 linter.
* :pep:`257` linter runs as separate allowed failure job in Travis CI.
* A few bugs related to undeclared variables have been fixed.
* ``pre-commit`` testing goes faster due to enabled caching.

v10.1.1
-------

* :issue:`1342`: Fix AssertionError on shutdown.

v10.1.0
-------

* Bump to cheroot 5.1.0.

* :issue:`794`: Prefer setting max-age for session cookie
  expiration, moving MSIE hack into a function
  documenting its purpose.

v10.0.0
-------

* :issue:`1332`: CherryPy now uses `portend
  <https://pypi.org/project/portend>`_ for checking and
  waiting on ports for startup and teardown checks. The
  following names are no longer present:

  - cherrypy._cpserver.client_host
  - cherrypy._cpserver.check_port
  - cherrypy._cpserver.wait_for_free_port
  - cherrypy._cpserver.wait_for_occupied_port
  - cherrypy.process.servers.check_port
  - cherrypy.process.servers.wait_for_free_port
  - cherrypy.process.servers.wait_for_occupied_port

  Use this functionality from the portend package directly.

v9.0.0
------

* :issue:`1481`: Move functionality from cherrypy.wsgiserver to
  the `cheroot 5.0 <https://pypi.org/project/Cheroot/5.0.1/>`_
  project.

v8.9.1
------

* :issue:`1537`: Restore dependency on pywin32 for Python 3.6.

v8.9.0
------

* :pr:`1547`: Replaced ``cherryd`` distutils script with a setuptools
  console entry point.

  When running CherryPy in daemon mode, the forked process no
  longer changes directory to ``/``. If that behavior is something
  on which your application relied and should rely, please file
  a ticket with the project.

v8.8.0
------

* :pr:`1528`: Allow a timeout of 0 to server.

v8.7.0
------

* :issue:`645`: Setting a bind port of 0 will bind to an ephemeral port.

v8.6.0
------

* :issue:`1538` and :issue:`1090`: Removed cruft from the setup script and
  instead rely on `include_package_data
  <https://setuptools.readthedocs.io/en/latest/setuptools.html?highlight=include_package_data#new-and-changed-setup-keywords>`_
  to ensure the relevant files are included in the package.
  Note, this change does cause LICENSE.md no longer to
  be included in the installed package.

v8.5.0
------

* The pyOpenSSL support is now included on Python 3 builds,
  removing the last disparity between Python 2 and Python 3
  in the CherryPy package. This change is one small step
  in consideration of :issue:`1399`. This change also fixes RPM
  builds, as reported in :issue:`1149`.

v8.4.0
------

* :issue:`1532`: Also release wheels for Python 2, enabling
  offline installation.

v8.3.1
------

* :issue:`1537`: Disable dependency on pypiwin32 on Python 3.6
  until a viable build of pypiwin32 can be made on that
  Python version.

v8.3.0
------

* Consolidated some documentation and include the more
  concise readme in the package long description, as found
  on PyPI.

v8.2.0
------

* :issue:`1463`: CherryPy tests are now run under pytest and
  invoked using tox.

v8.1.3
------

* :issue:`1530`: Fix the issue with TypeError being swallowed by
  decorated handlers.

v8.1.2
------

* :issue:`1508`

v8.1.1
------

* :issue:`1497`: Handle errors thrown by ``ssl_module: 'builtin'``
  when client opens connection to HTTPS port using HTTP.

* :issue:`1350`: Fix regression introduced in v6.1.0 where environment
  construction for WSGIGateway_u0 was passing one parameter
  and not two.

* Other miscellaneous fixes.

v8.1.0
------

* :issue:`1473`: ``HTTPError`` now also works as a context manager.

* :issue:`1487`: The sessions tool now accepts a ``storage_class``
  parameter, which supersedes the new deprecated
  ``storage_type`` parameter. The ``storage_class`` should
  be the actual Session subclass to be used.

* Releases now use ``setuptools_scm`` to track the release
  versions. Therefore, releases can be cut by simply tagging
  a commit in the repo. Versions numbers are now stored in
  exactly one place.

v8.0.1
------

* :issue:`1489` via :pr:`1493`: Additionally reject anything else that's
  not bytes.
* :issue:`1492`: systemd socket activation.

v8.0.0
------

* :issue:`1483`: Remove Deprecated constructs:

  - ``cherrypy.lib.http`` module.
  - ``unrepr``, ``modules``, and ``attributes`` in
    ``cherrypy.lib``.

* :pr:`1476`: Drop support for python-memcached<1.58
* :issue:`1401`: Handle NoSSLErrors.
* :issue:`1489`: In ``wsgiserver.WSGIGateway.respond``, the application
  must now yield bytes and not text, as the spec requires.
  If text is received, it will now raise a ValueError instead
  of silently encoding using ISO-8859-1.
* Removed unicode filename from the package, working around
  :gh:`pypa/pip#3894 <pypa/pip/issues/3894>` and :gh:`pypa/setuptools#704
  <pypa/setuptools/issues/704>`.

v7.1.0
------

* :pr:`1458`: Implement systemd's socket activation mechanism for
  CherryPy servers, based on work sponsored by Endless Computers.

  Socket Activation allows one to setup a system so that
  systemd will sit on a port and start services
  'on demand' (a little bit like inetd and xinetd
  used to do).

v7.0.0
------

Removed the long-deprecated backward compatibility for
legacy config keys in the engine. Use the config for the
namespaced-plugins instead:

 - autoreload_on -> autoreload.on
 - autoreload_frequency -> autoreload.frequency
 - autoreload_match -> autoreload.match
 - reload_files -> autoreload.files
 - deadlock_poll_frequency -> timeout_monitor.frequency

v6.2.1
------

* :issue:`1460`: Fix KeyError in Bus.publish when signal handlers
  set in config.

v6.2.0
------

* :issue:`1441`: Added tool to automatically convert request
  params based on type annotations (primarily in
  Python 3). For example::

    @cherrypy.tools.params()
    def resource(self, limit: int):
        assert isinstance(limit, int)

v6.1.1
------

* Issue :issue:`1411`: Fix issue where autoreload fails when
  the host interpreter for CherryPy was launched using
  ``python -m``.

v6.1.0
------

* Combined wsgiserver2 and wsgiserver3 modules into a
  single module, ``cherrypy.wsgiserver``.

v6.0.2
------

* Issue :pr:`1445`: Correct additional typos.

v6.0.1
------

* Issue :issue:`1444`: Correct typos in ``@cherrypy.expose``
  decorators.

v6.0.0
------

* Setuptools is now required to build CherryPy. Pure
  distutils installs are no longer supported. This change
  allows CherryPy to depend on other packages and re-use
  code from them. It's still possible to install
  pre-built CherryPy packages (wheels) using pip without
  Setuptools.
* `six <https://pypi.io/project/six>`_ is now a
  requirement and subsequent requirements will be
  declared in the project metadata.
* :issue:`1440`: Back out changes from :pr:`1432` attempting to
  fix redirects with Unicode URLs, as it also had the
  unintended consequence of causing the 'Location'
  to be ``bytes`` on Python 3.
* ``cherrypy.expose`` now works on classes.
* ``cherrypy.config`` decorator is now used throughout
  the code internally.

v5.6.0
------

* ``@cherrypy.expose`` now will also set the exposed
  attribute on a class.
* Rewrote all tutorials and internal usage to prefer
  the decorator usage of ``expose`` rather than setting
  the attribute explicitly.
* Removed test-specific code from tutorials.

v5.5.0
------

* :issue:`1397`: Fix for filenames with semicolons and quote
  characters in filenames found in headers.
* :issue:`1311`: Added decorator for registering tools.
* :issue:`1194`: Use simpler encoding rules for SCRIPT_NAME
  and PATH_INFO environment variables in CherryPy Tree
  allowing non-latin characters to pass even when
  ``wsgi.version`` is not ``u.0``.
* :issue:`1352`: Ensure that multipart fields are decoded even
  when cached in a file.

v5.4.0
------

* ``cherrypy.test.webtest.WebCase`` now honors a
  'WEBTEST_INTERACTIVE' environment variable to disable
  interactive tests (still enabled by default). Set to '0'
  or 'false' or 'False' to disable interactive tests.
* :issue:`1408`: Fix AttributeError when listiterator was accessed
  using the ``next`` attribute.
* :issue:`748`: Removed ``cherrypy.lib.sessions.PostgresqlSession``.
* :pr:`1432`: Fix errors with redirects to Unicode URLs.

v5.3.0
------

* :issue:`1202`: Add support for specifying a certificate authority when
  serving SSL using the built-in SSL support.
* Use ssl.create_default_context when available.
* :issue:`1392`: Catch platform-specific socket errors on OS X.
* :issue:`1386`: Fix parsing of URIs containing ``://`` in the path part.

v5.2.0
------

* :issue:`1410`: Moved hosting to Github
  (`cherrypy/cherrypy <https://github.com/cherrypy/cherrypy>`_).

v5.1.0
------

* Bugfix issue :issue:`1315` for ``test_HTTP11_pipelining`` test in Python 3.5
* Bugfix issue :issue:`1382` regarding the keyword arguments support for Python 3
  on the config file.
* Bugfix issue :issue:`1406` for ``test_2_KeyboardInterrupt`` test in Python 3.5.
  by monkey patching the HTTPRequest given a bug on CPython
  that is affecting the testsuite (https://bugs.python.org/issue23377).
* Add additional parameter ``raise_subcls`` to the tests helpers
  `openURL` and ``CPWebCase.getPage`` to have finer control on
  which exceptions can be raised.
* Add support for direct keywords on the calls (e.g. ``foo=bar``) on
  the config file under Python 3.
* Add additional validation to determine if the process is running
  as a daemon on ``cherrypy.process.plugins.SignalHandler`` to allow
  the execution of the testsuite under CI tools.

v5.0.1
------

* Bugfix for NameError following :issue:`94`.

v5.0.0
------

* Removed deprecated support for ``ssl_certificate`` and
  ``ssl_private_key`` attributes and implicit construction
  of SSL adapter on Python 2 WSGI servers.
* Default SSL Adapter on Python 2 is the builtin SSL adapter,
  matching Python 3 behavior.
* Pull request :issue:`94`: In proxy tool, defer to Host header for
  resolving the base if no base is supplied.

v4.0.0
------

* Drop support for Python 2.5 and earlier.
* No longer build Windows installers by default.

v3.8.2
------

* Pull Request :issue:`116`: Correct InternalServerError when null bytes in
  static file path. Now responds with 404 instead.

v3.8.0
------

* Pull Request :issue:`96`: Pass ``exc_info`` to logger as keyword rather than
  formatting the error and injecting into the message.

v3.7.0
------

* CherryPy daemon may now be invoked with ``python -m cherrypy`` in
  addition to the ``cherryd`` script.
* Issue :issue:`1298`: Fix SSL handling on CPython 2.7 with builtin SSL module
  and pyOpenSSL 0.14. This change will break PyPy for now.
* Several documentation fixes.

v3.6.0
------

* Fixed HTTP range headers for negative length larger than content size.
* Disabled universal wheel generation as wsgiserver has Python duality.
* Pull Request :issue:`42`: Correct TypeError in ``check_auth`` when encrypt is used.
* Pull Request :issue:`59`: Correct signature of HandlerWrapperTool.
* Pull Request :issue:`60`: Fix error in SessionAuth where login_screen was
  incorrectly used.
* Issue :issue:`1077`: Support keyword-only arguments in dispatchers (Python 3).
* Issue :issue:`1019`: Allow logging host name in the access log.
* Pull Request :issue:`50`: Fixed race condition in session cleanup.

v3.5.0
------

* Issue :issue:`1301`: When the incoming queue is full, now reject additional
  connections. This functionality was added to CherryPy 3.0, but
  unintentionally lost in 3.1.

v3.4.0
------

* Miscellaneous quality improvements.

v3.3.0
------

CherryPy adopts semver.<|MERGE_RESOLUTION|>--- conflicted
+++ resolved
@@ -13,16 +13,14 @@
   - ``cherrypy._cprequest.Request.body_params`` deprecated in favor of
     py:attr:`cherrypy._cprequest.RequestBody.params`
 
-<<<<<<< HEAD
 * :issue:`1377`: In _cp_native server, set ``req.status`` using bytes.
-=======
+
 * :issue:`1697`: Fixed error on Python 3.7 with AutoReloader when
   ``__file__`` is None.
 
 * :issue:`1713`: Fix warning emitted during test run.
 
 * :issue:`1370`: Fail with HTTP 400 for invalid headers.
->>>>>>> 1ec6fac5
 
 v15.0.0
 -------
