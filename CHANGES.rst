v11.1.0
-------

<<<<<<< HEAD
* Expose default status logic for a redirect as
  ``HTTPRedirect.default_status``.
=======
* #1615: ``HTTPRedirect.status`` is now an instance property and
  derived from the value in ``args``. Although it was previously
  possible to set the property on an instance, and this change
  prevents that possibilty, CherryPy never relied on that behavior
  and we presume no applications depend on that interface.

* #1627: Fixed issue in proxy tool where more than one port would
  appear in the ``request.base`` and thus in ``cherrypy.url``.
>>>>>>> b66ec333

v11.0.0
-------

* #1607: Dropped support for Python 2.6.

v10.2.2
-------

* #1595: Fixed over-eager normalization of paths in cherrypy.url.

v10.2.1
-------

* Remove unintended dependency on ``graphviz`` in Python
  2.6.

v10.2.0
-------

* #1580: CPWSGIServer.version now reported as
  ``CherryPy/x.y.z Cheroot/x.y.z``. Bump to cheroot 5.2.0.
* The codebase is now PEP8 complaint, flake8 linter is `enabled in TravisCI by
  default <https://github.com/cherrypy/cherrypy/commit/b6e752b>`_.
* Max line restriction is now set to 120 for flake8 linter.
* PEP257 linter runs as separate allowed failure job in Travis CI.
* A few bugs related to undeclared variables have been fixed.
* ``pre-commit`` testing goes faster due to enabled caching.

v10.1.1
-------

* #1342: Fix AssertionError on shutdown.

v10.1.0
-------

* Bump to cheroot 5.1.0.

* #794: Prefer setting max-age for session cookie
  expiration, moving MSIE hack into a function
  documenting its purpose.

v10.0.0
-------

* #1332: CherryPy now uses `portend
  <https://pypi.org/project/portend>`_ for checking and
  waiting on ports for startup and teardown checks. The
  following names are no longer present:

  - cherrypy._cpserver.client_host
  - cherrypy._cpserver.check_port
  - cherrypy._cpserver.wait_for_free_port
  - cherrypy._cpserver.wait_for_occupied_port
  - cherrypy.process.servers.check_port
  - cherrypy.process.servers.wait_for_free_port
  - cherrypy.process.servers.wait_for_occupied_port

  Use this functionality from the portend package directly.

v9.0.0
------

* #1481: Move functionality from cherrypy.wsgiserver to
  the `cheroot 5.0 <https://pypi.org/project/Cheroot/5.0.1/>`_
  project.

v8.9.1
------

* #1537: Restore dependency on pywin32 for Python 3.6.

v8.9.0
------

* #1547: Replaced ``cherryd`` distutils script with a setuptools
  console entry point.

  When running CherryPy in daemon mode, the forked process no
  longer changes directory to ``/``. If that behavior is something
  on which your application relied and should rely, please file
  a ticket with the project.

v8.8.0
------

* #1528: Allow a timeout of 0 to server.

v8.7.0
------

* #645: Setting a bind port of 0 will bind to an ephemeral port.

v8.6.0
------

* #1538 and #1090: Removed cruft from the setup script and
  instead rely on `include_package_data
  <http://setuptools.readthedocs.io/en/latest/setuptools.html?highlight=include_package_data#new-and-changed-setup-keywords>`_
  to ensure the relevant files are included in the package.
  Note, this change does cause LICENSE.md no longer to
  be included in the installed package.

v8.5.0
------

* The pyOpenSSL support is now included on Python 3 builds,
  removing the last disparity between Python 2 and Python 3
  in the CherryPy package. This change is one small step
  in consideration of #1399. This change also fixes RPM
  builds, as reported in #1149.

v8.4.0
------

* #1532: Also release wheels for Python 2, enabling
  offline installation.

v8.3.1
------

* #1537: Disable dependency on pypiwin32 on Python 3.6
  until a viable build of pypiwin32 can be made on that
  Python version.

v8.3.0
------

* Consolidated some documentation and include the more
  concise readme in the package long description, as found
  on PyPI.

v8.2.0
------

* #1463: CherryPy tests are now run under pytest and
  invoked using tox.

v8.1.3
------

* #1530: Fix the issue with TypeError being swallowed by
  decorated handlers.

v8.1.2
------

* #1508

v8.1.1
------

* #1497: Handle errors thrown by ``ssl_module: 'builtin'``
  when client opens connection to HTTPS port using HTTP.

* #1350: Fix regression introduced in v6.1.0 where environment
  construction for WSGIGateway_u0 was passing one parameter
  and not two.

* Other miscellaneous fixes.

v8.1.0
------

* #1473: ``HTTPError`` now also works as a context manager.

* #1487: The sessions tool now accepts a ``storage_class``
  parameter, which supersedes the new deprecated
  ``storage_type`` parameter. The ``storage_class`` should
  be the actual Session subclass to be used.

* Releases now use ``setuptools_scm`` to track the release
  versions. Therefore, releases can be cut by simply tagging
  a commit in the repo. Versions numbers are now stored in
  exactly one place.

v8.0.1
------

* #1489 via #1493: Additionally reject anything else that's
  not bytes.
* #1492: systemd socket activation.

v8.0.0
------

* #1483: Remove Deprecated constructs:

  - ``cherrypy.lib.http`` module.
  - ``unrepr``, ``modules``, and ``attributes`` in
    ``cherrypy.lib``.

* #1476: Drop support for python-memcached<1.58
* #1401: Handle NoSSLErrors.
* #1489: In ``wsgiserver.WSGIGateway.respond``, the application
  must now yield bytes and not text, as the spec requires.
  If text is received, it will now raise a ValueError instead
  of silently encoding using ISO-8859-1.
* Removed unicode filename from the package, working around
  pip #3894 and setuptools #704.

v7.1.0
------

# 1458: Implement systemd's socket activation mechanism for
  CherryPy servers, based on work sponsored by Endless Computers.

  Socket Activation allows one to setup a system so that
  systemd will sit on a port and start services
  'on demand' (a little bit like inetd and xinetd
  used to do).

v7.0.0
------

Removed the long-deprecated backward compatibility for
legacy config keys in the engine. Use the config for the
namespaced-plugins instead:

 - autoreload_on -> autoreload.on
 - autoreload_frequency -> autoreload.frequency
 - autoreload_match -> autoreload.match
 - reload_files -> autoreload.files
 - deadlock_poll_frequency -> timeout_monitor.frequency

v6.2.1
------

# 1460: Fix KeyError in Bus.publish when signal handlers
  set in config.

v6.2.0
------

* #1441: Added tool to automatically convert request
  params based on type annotations (primarily in
  Python 3). For example:

    @cherrypy.tools.params()
    def resource(self, limit: int):
        assert isinstance(limit, int)

v6.1.1
------

* Issue #1411: Fix issue where autoreload fails when
  the host interpreter for CherryPy was launched using
  ``python -m``.

v6.1.0
------

* Combined wsgiserver2 and wsgiserver3 modules into a
  single module, ``cherrypy.wsgiserver``.

v6.0.2
------

* Issue #1445: Correct additional typos.

v6.0.1
------

* Issue #1444: Correct typos in ``@cherrypy.expose``
  decorators.

v6.0.0
------

* Setuptools is now required to build CherryPy. Pure
  distutils installs are no longer supported. This change
  allows CherryPy to depend on other packages and re-use
  code from them. It's still possible to install
  pre-built CherryPy packages (wheels) using pip without
  Setuptools.
* `six <https://pypi.io/project/six>`_ is now a
  requirement and subsequent requirements will be
  declared in the project metadata.
* #1440: Back out changes from #1432 attempting to
  fix redirects with Unicode URLs, as it also had the
  unintended consequence of causing the 'Location'
  to be ``bytes`` on Python 3.
* ``cherrypy.expose`` now works on classes.
* ``cherrypy.config`` decorator is now used throughout
  the code internally.

v5.6.0
------

* ``@cherrypy.expose`` now will also set the exposed
  attribute on a class.
* Rewrote all tutorials and internal usage to prefer
  the decorator usage of ``expose`` rather than setting
  the attribute explicitly.
* Removed test-specific code from tutorials.

v5.5.0
------

* #1397: Fix for filenames with semicolons and quote
  characters in filenames found in headers.
* #1311: Added decorator for registering tools.
* #1194: Use simpler encoding rules for SCRIPT_NAME
  and PATH_INFO environment variables in CherryPy Tree
  allowing non-latin characters to pass even when
  ``wsgi.version`` is not ``u.0``.
* #1352: Ensure that multipart fields are decoded even
  when cached in a file.

v5.4.0
------

* ``cherrypy.test.webtest.WebCase`` now honors a
  'WEBTEST_INTERACTIVE' environment variable to disable
  interactive tests (still enabled by default). Set to '0'
  or 'false' or 'False' to disable interactive tests.
* #1408: Fix AttributeError when listiterator was accessed
  using the ``next`` attribute.
* #748: Removed ``cherrypy.lib.sessions.PostgresqlSession``.
* #1432: Fix errors with redirects to Unicode URLs.

v5.3.0
------

* #1202: Add support for specifying a certificate authority when
  serving SSL using the built-in SSL support.
* Use ssl.create_default_context when available.
* #1392: Catch platform-specific socket errors on OS X.
* #1386: Fix parsing of URIs containing ``://`` in the path part.

v5.2.0
------

* #1410: Moved hosting to Github (
  `cherrypy/cherrypy <https://github.com/cherrypy/cherrypy>`_.

v5.1.0
------

* Bugfix issue #1315 for ``test_HTTP11_pipelining`` test in Python 3.5
* Bugfix issue #1382 regarding the keyword arguments support for Python 3
  on the config file.
* Bugfix issue #1406 for ``test_2_KeyboardInterrupt`` test in Python 3.5.
  by monkey patching the HTTPRequest given a bug on CPython
  that is affecting the testsuite (https://bugs.python.org/issue23377).
* Add additional parameter ``raise_subcls`` to the tests helpers
  `openURL` and ``CPWebCase.getPage`` to have finer control on
  which exceptions can be raised.
* Add support for direct keywords on the calls (e.g. ``foo=bar``) on
  the config file under Python 3.
* Add additional validation to determine if the process is running
  as a daemon on ``cherrypy.process.plugins.SignalHandler`` to allow
  the execution of the testsuite under CI tools.

v5.0.1
------

* Bugfix for NameError following #94.

v5.0.0
------

* Removed deprecated support for ``ssl_certificate`` and
  ``ssl_private_key`` attributes and implicit construction
  of SSL adapter on Python 2 WSGI servers.
* Default SSL Adapter on Python 2 is the builtin SSL adapter,
  matching Python 3 behavior.
* Pull request #94: In proxy tool, defer to Host header for
  resolving the base if no base is supplied.

v4.0.0
------

* Drop support for Python 2.5 and earlier.
* No longer build Windows installers by default.

v3.8.2
------

* Pull Request #116: Correct InternalServerError when null bytes in
  static file path. Now responds with 404 instead.

v3.8.0
------

* Pull Request #96: Pass ``exc_info`` to logger as keyword rather than
  formatting the error and injecting into the message.

v3.7.0
------

* CherryPy daemon may now be invoked with ``python -m cherrypy`` in
  addition to the ``cherryd`` script.
* Issue #1298: Fix SSL handling on CPython 2.7 with builtin SSL module
  and pyOpenSSL 0.14. This change will break PyPy for now.
* Several documentation fixes.

v3.6.0
------

* Fixed HTTP range headers for negative length larger than content size.
* Disabled universal wheel generation as wsgiserver has Python duality.
* Pull Request #42: Correct TypeError in ``check_auth`` when encrypt is used.
* Pull Request #59: Correct signature of HandlerWrapperTool.
* Pull Request #60: Fix error in SessionAuth where login_screen was
  incorrectly used.
* Issue #1077: Support keyword-only arguments in dispatchers (Python 3).
* Issue #1019: Allow logging host name in the access log.
* Pull Request #50: Fixed race condition in session cleanup.

v3.5.0
------

* Issue #1301: When the incoming queue is full, now reject additional
  connections. This functionality was added to CherryPy 3.0, but
  unintentionally lost in 3.1.

v3.4.0
------

* Miscellaneous quality improvements.

v3.3.0
------

CherryPy adopts semver.<|MERGE_RESOLUTION|>--- conflicted
+++ resolved
@@ -1,10 +1,9 @@
 v11.1.0
 -------
 
-<<<<<<< HEAD
-* Expose default status logic for a redirect as
+* #1611: Expose default status logic for a redirect as
   ``HTTPRedirect.default_status``.
-=======
+
 * #1615: ``HTTPRedirect.status`` is now an instance property and
   derived from the value in ``args``. Although it was previously
   possible to set the property on an instance, and this change
@@ -13,7 +12,6 @@
 
 * #1627: Fixed issue in proxy tool where more than one port would
   appear in the ``request.base`` and thus in ``cherrypy.url``.
->>>>>>> b66ec333
 
 v11.0.0
 -------
