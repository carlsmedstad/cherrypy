--- conflicted
+++ resolved
@@ -1,16 +1,14 @@
-<<<<<<< HEAD
 v9.0.0
 -----
 
 * #1481: Move functionality from cherrypy.wsgiserver to
   the `cheroot 5.0 <https://pypi.org/project/Cheroot/5.0.1/>`_
   project.
-=======
+
 v8.9.1
 -----
 
 * #1537: Restore dependency on pywin32 for Python 3.6.
->>>>>>> 6c55e2d2
 
 v8.9.0
 -----
