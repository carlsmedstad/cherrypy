<<<<<<< HEAD
v18.0.1
-------

* :issue:`1738` via :pr:`1736`: Restore support for 'bytes'
  in response headers.

* Substantial removal of Python 2 compatibility code.

v18.0.0
-------

* :issue:`1730`: Drop support for Python 2.7. CherryPy 17 will
  remain an LTS release for bug and security fixes.

* Drop support for Python 3.4.
=======
v17.4.1
-------

* :issue:`1738` via :pr:`1755`: Restore support for 'bytes'
  in response headers (backport from v18.0.1).
>>>>>>> 19fc8ae8

v17.4.0
-------

* :commit:`a95e619f`: When setting Response Body, reject Unicode
  values, making behavior on Python 2 same as on Python 3.

* Other inconsequential refactorings.

v17.3.0
-------

* :issue:`1193` via :pr:`1729`: Rely on zc.lockfile for
  session concurrency support.

v17.2.0
-------

* :issue:`1690` via :pr:`1692`: Prevent orphaned Event object in cached
  304 response.

v17.1.0
-------

* :issue:`1694` via :pr:`1695`: Add support for accepting uploaded files
  with non-ascii filenames per RFC 5987.

v17.0.0
-------

* :issue:`1673`: CherryPy now allows namespace packages for
  its dependencies. Environments that cannot handle namespace
  packgaes like py2exe will need to add such support or pin to
  older CherryPy versions.

v16.0.3
-------

* :issue:`1722`: Pinned the ``tempora`` dependency against
  version 1.13 to avoid pulling in namespace packages.

v16.0.2
-------

* :issue:`1716` via :pr:`1717`: Fixed handling of url-encoded parameters
  in digest authentication handling, correcting regression in v14.2.0.

* :issue:`1719` via :commit:`1d41828`: Digest-auth tool will now return
  a status code of 401 for when a scheme other than 'digest' is
  indicated.

v16.0.0
-------

* :issue:`1688` via :commit:`38ad1da`: Removed  ``basic_auth`` and
  ``digest_auth`` tools and the ``httpauth`` module, which have been
  officially deprecated earlier in v14.0.0.

* Removed deprecated properties::

  - ``cherrypy._cpreqbody.Entity.type`` deprecated in favor of
    :py:attr:`cherrypy._cpreqbody.Entity.content_type`

  - ``cherrypy._cprequest.Request.body_params`` deprecated in favor of
    py:attr:`cherrypy._cprequest.RequestBody.params`

* :issue:`1377`: In _cp_native server, set ``req.status`` using bytes
  (fixed in :pr:`1712`).

* :issue:`1697` via :commit:`841f795`: Fixed error on Python 3.7 with
  AutoReloader when ``__file__`` is ``None``.

* :issue:`1713` via :commit:`15aa80d`: Fix warning emitted during
  test run.

* :issue:`1370` via :commit:`38f199c`: Fail with HTTP 400 for invalid
  headers.

v15.0.0
-------

* :issue:`1708`: Removed components from webtest that were
  removed in the refactoring of cheroot.test.webtest for
  cheroot 6.1.0.

v14.2.0
-------

* :issue:`1680` via :pr:`1683`: Basic Auth and Digest Auth
  tools now support :rfc:`7617` UTF-8 charset decoding where
  possible, using latin-1 as a fallback.

v14.1.0
-------

* :cr-pr:`37`: Add support for peercreds lookup over UNIX domain socket.
  This enables app to automatically identify "who's on the other
  end of the wire".

  This is how you enable it::

    server.peercreds: True
    server.peercreds_resolve: True

  The first option will put remote numeric data to WSGI env vars:
  app's PID, user's id and group.

  Second option will resolve that into user and group names.

  To prevent expensive syscalls, data is cached on per connection
  basis.

v14.0.1
-------

* :issue:`1700`: Improve windows pywin32 dependency declaration via
  conditional extras.

v14.0.0
-------

* :issue:`1688`: Officially deprecated ``basic_auth`` and ``digest_auth``
  tools and the ``httpauth`` module, triggering DeprecationWarnings
  if they're used. Applications should instead adapt to use the
  more recent ``auth_basic`` and ``auth_digest`` tools.
  This deprecated functionality will be removed in a subsequent
  release soon.
* Removed ``DeprecatedTool`` and the long-deprecated and disabled
  ``tidy`` and ``nsgmls`` tools. See `the rationale
  <https://github.com/cherrypy/cherrypy/pull/1689#issuecomment-362924962>`_
  for this change.

v13.1.0
-------

* :issue:`1231` via :pr:`1654`: CaseInsensitiveDict now re-uses the
  generalized functionality from ``jaraco.collections`` to
  provide a more complete interface for a CaseInsensitiveDict
  and HeaderMap.

  Users are encouraged to use the implementation from
  `jaraco.collections <https://pypi.org/project/jaraco.collections>`_
  except when dealing with headers in CherryPy.

v13.0.1
-------

* :pr:`1671`: Restore support for installing CherryPy into
  environments hostile to namespace packages, broken since
  the 11.1.0 release.

v13.0.0
-------

* :issue:`1666`: Drop support for Python 3.3.

v12.0.2
-------

* :issue:`1665`: In request processing, when an invalid cookie is
  received, render the actual error message reported rather
  than guessing (sometimes incorrectly) what error occurred.

v12.0.1
-------

* Fixed issues importing :py:mod:`cherrypy.test.webtest` (by creating
  a module and importing classes from :py:mod:`cheroot`) and added a
  corresponding :py:class:`DeprecationWarning`.

v12.0.0
-------

* Drop support for Python 3.1 and 3.2.

* :issue:`1625`: Removed response timeout and timeout monitor and
  related exceptions, as it not possible to interrupt a request.
  Servers that wish to exit a request prematurely are
  recommended to monitor ``response.time`` and raise an
  exception or otherwise act accordingly.

  Servers that previously disabled timeouts by invoking
  ``cherrypy.engine.timeout_monitor.unsubscribe()`` will now
  crash. For forward-compatibility with this release on older
  versions of CherryPy, disable
  timeouts using the config option::

    'engine.timeout_monitor.on': False,

  Or test for the presence of the timeout_monitor attribute::

    with contextlib2.suppress(AttributeError):
        cherrypy.engine.timeout_monitor.unsubscribe()

  Additionally, the ``TimeoutError`` exception has been removed,
  as it's no longer called anywhere. If your application
  benefits from this Exception, please comment in the linked
  ticket describing the use case, and we'll help devise a
  solution or bring the exception back.

v11.3.0
-------

* Bump to cheroot 5.9.0.

* ``cherrypy.test.webtest`` module is now merged with the
  ``cheroot.test.webtest`` module. The CherryPy name is retained
  for now for compatibility and will be removed eventually.

v11.2.0
-------

* ``cherrypy.engine.subscribe`` now may be called without a
  callback, in which case it returns a decorator expecting the
  callback.

* :pr:`1656`: Images are now compressed using lossless compression
  and consume less space.

v11.1.0
-------

* :pr:`1611`: Expose default status logic for a redirect as
  ``HTTPRedirect.default_status``.

* :pr:`1615`: ``HTTPRedirect.status`` is now an instance property and
  derived from the value in ``args``. Although it was previously
  possible to set the property on an instance, and this change
  prevents that possibilty, CherryPy never relied on that behavior
  and we presume no applications depend on that interface.

* :issue:`1627`: Fixed issue in proxy tool where more than one port would
  appear in the ``request.base`` and thus in ``cherrypy.url``.

* :pr:`1645`: Added new log format markers:

  - ``i`` holds a per-request UUID4
  - ``z`` outputs UTC time in format of RFC 3339
  - ``cherrypy._cprequest.Request.unique_id.uuid4`` now has lazily
    invocable UUID4

* :issue:`1646`: Improve http status conversion helper.

* :pr:`1638`: Always use backslash for path separator when processing
  paths in staticdir.

* :issue:`1190`: Fix gzip, caching, and staticdir tools integration. Makes
  cache of gzipped content valid.

* Requires cheroot 5.8.3 or later.

* Also, many improvements around continuous integration and code
  quality checks.

This release contained an unintentional regression in environments that
are hostile to namespace packages, such as Pex, Celery, and py2exe.
See :pr:`1671` for details.

v11.0.0
-------

* :issue:`1607`: Dropped support for Python 2.6.

v10.2.2
-------

* :issue:`1595`: Fixed over-eager normalization of paths in cherrypy.url.

v10.2.1
-------

* Remove unintended dependency on ``graphviz`` in Python
  2.6.

v10.2.0
-------

* :pr:`1580`: ``CPWSGIServer.version`` now reported as
  ``CherryPy/x.y.z Cheroot/x.y.z``. Bump to cheroot 5.2.0.
* The codebase is now :pep:`8` complaint, flake8 linter is `enabled in TravisCI by
  default <https://github.com/cherrypy/cherrypy/commit/b6e752b>`_.
* Max line restriction is now set to 120 for flake8 linter.
* :pep:`257` linter runs as separate allowed failure job in Travis CI.
* A few bugs related to undeclared variables have been fixed.
* ``pre-commit`` testing goes faster due to enabled caching.

v10.1.1
-------

* :issue:`1342`: Fix AssertionError on shutdown.

v10.1.0
-------

* Bump to cheroot 5.1.0.

* :issue:`794`: Prefer setting max-age for session cookie
  expiration, moving MSIE hack into a function
  documenting its purpose.

v10.0.0
-------

* :issue:`1332`: CherryPy now uses `portend
  <https://pypi.org/project/portend>`_ for checking and
  waiting on ports for startup and teardown checks. The
  following names are no longer present:

  - cherrypy._cpserver.client_host
  - cherrypy._cpserver.check_port
  - cherrypy._cpserver.wait_for_free_port
  - cherrypy._cpserver.wait_for_occupied_port
  - cherrypy.process.servers.check_port
  - cherrypy.process.servers.wait_for_free_port
  - cherrypy.process.servers.wait_for_occupied_port

  Use this functionality from the portend package directly.

v9.0.0
------

* :issue:`1481`: Move functionality from cherrypy.wsgiserver to
  the `cheroot 5.0 <https://pypi.org/project/Cheroot/5.0.1/>`_
  project.

v8.9.1
------

* :issue:`1537`: Restore dependency on pywin32 for Python 3.6.

v8.9.0
------

* :pr:`1547`: Replaced ``cherryd`` distutils script with a setuptools
  console entry point.

  When running CherryPy in daemon mode, the forked process no
  longer changes directory to ``/``. If that behavior is something
  on which your application relied and should rely, please file
  a ticket with the project.

v8.8.0
------

* :pr:`1528`: Allow a timeout of 0 to server.

v8.7.0
------

* :issue:`645`: Setting a bind port of 0 will bind to an ephemeral port.

v8.6.0
------

* :issue:`1538` and :issue:`1090`: Removed cruft from the setup script and
  instead rely on `include_package_data
  <https://setuptools.readthedocs.io/en/latest/setuptools.html?highlight=include_package_data#new-and-changed-setup-keywords>`_
  to ensure the relevant files are included in the package.
  Note, this change does cause LICENSE.md no longer to
  be included in the installed package.

v8.5.0
------

* The pyOpenSSL support is now included on Python 3 builds,
  removing the last disparity between Python 2 and Python 3
  in the CherryPy package. This change is one small step
  in consideration of :issue:`1399`. This change also fixes RPM
  builds, as reported in :issue:`1149`.

v8.4.0
------

* :issue:`1532`: Also release wheels for Python 2, enabling
  offline installation.

v8.3.1
------

* :issue:`1537`: Disable dependency on pypiwin32 on Python 3.6
  until a viable build of pypiwin32 can be made on that
  Python version.

v8.3.0
------

* Consolidated some documentation and include the more
  concise readme in the package long description, as found
  on PyPI.

v8.2.0
------

* :issue:`1463`: CherryPy tests are now run under pytest and
  invoked using tox.

v8.1.3
------

* :issue:`1530`: Fix the issue with TypeError being swallowed by
  decorated handlers.

v8.1.2
------

* :issue:`1508`

v8.1.1
------

* :issue:`1497`: Handle errors thrown by ``ssl_module: 'builtin'``
  when client opens connection to HTTPS port using HTTP.

* :issue:`1350`: Fix regression introduced in v6.1.0 where environment
  construction for WSGIGateway_u0 was passing one parameter
  and not two.

* Other miscellaneous fixes.

v8.1.0
------

* :issue:`1473`: ``HTTPError`` now also works as a context manager.

* :issue:`1487`: The sessions tool now accepts a ``storage_class``
  parameter, which supersedes the new deprecated
  ``storage_type`` parameter. The ``storage_class`` should
  be the actual Session subclass to be used.

* Releases now use ``setuptools_scm`` to track the release
  versions. Therefore, releases can be cut by simply tagging
  a commit in the repo. Versions numbers are now stored in
  exactly one place.

v8.0.1
------

* :issue:`1489` via :pr:`1493`: Additionally reject anything else that's
  not bytes.
* :issue:`1492`: systemd socket activation.

v8.0.0
------

* :issue:`1483`: Remove Deprecated constructs:

  - ``cherrypy.lib.http`` module.
  - ``unrepr``, ``modules``, and ``attributes`` in
    ``cherrypy.lib``.

* :pr:`1476`: Drop support for python-memcached<1.58
* :issue:`1401`: Handle NoSSLErrors.
* :issue:`1489`: In ``wsgiserver.WSGIGateway.respond``, the application
  must now yield bytes and not text, as the spec requires.
  If text is received, it will now raise a ValueError instead
  of silently encoding using ISO-8859-1.
* Removed unicode filename from the package, working around
  :gh:`pypa/pip#3894 <pypa/pip/issues/3894>` and :gh:`pypa/setuptools#704
  <pypa/setuptools/issues/704>`.

v7.1.0
------

* :pr:`1458`: Implement systemd's socket activation mechanism for
  CherryPy servers, based on work sponsored by Endless Computers.

  Socket Activation allows one to setup a system so that
  systemd will sit on a port and start services
  'on demand' (a little bit like inetd and xinetd
  used to do).

v7.0.0
------

Removed the long-deprecated backward compatibility for
legacy config keys in the engine. Use the config for the
namespaced-plugins instead:

 - autoreload_on -> autoreload.on
 - autoreload_frequency -> autoreload.frequency
 - autoreload_match -> autoreload.match
 - reload_files -> autoreload.files
 - deadlock_poll_frequency -> timeout_monitor.frequency

v6.2.1
------

* :issue:`1460`: Fix KeyError in Bus.publish when signal handlers
  set in config.

v6.2.0
------

* :issue:`1441`: Added tool to automatically convert request
  params based on type annotations (primarily in
  Python 3). For example::

    @cherrypy.tools.params()
    def resource(self, limit: int):
        assert isinstance(limit, int)

v6.1.1
------

* Issue :issue:`1411`: Fix issue where autoreload fails when
  the host interpreter for CherryPy was launched using
  ``python -m``.

v6.1.0
------

* Combined wsgiserver2 and wsgiserver3 modules into a
  single module, ``cherrypy.wsgiserver``.

v6.0.2
------

* Issue :pr:`1445`: Correct additional typos.

v6.0.1
------

* Issue :issue:`1444`: Correct typos in ``@cherrypy.expose``
  decorators.

v6.0.0
------

* Setuptools is now required to build CherryPy. Pure
  distutils installs are no longer supported. This change
  allows CherryPy to depend on other packages and re-use
  code from them. It's still possible to install
  pre-built CherryPy packages (wheels) using pip without
  Setuptools.
* `six <https://pypi.io/project/six>`_ is now a
  requirement and subsequent requirements will be
  declared in the project metadata.
* :issue:`1440`: Back out changes from :pr:`1432` attempting to
  fix redirects with Unicode URLs, as it also had the
  unintended consequence of causing the 'Location'
  to be ``bytes`` on Python 3.
* ``cherrypy.expose`` now works on classes.
* ``cherrypy.config`` decorator is now used throughout
  the code internally.

v5.6.0
------

* ``@cherrypy.expose`` now will also set the exposed
  attribute on a class.
* Rewrote all tutorials and internal usage to prefer
  the decorator usage of ``expose`` rather than setting
  the attribute explicitly.
* Removed test-specific code from tutorials.

v5.5.0
------

* :issue:`1397`: Fix for filenames with semicolons and quote
  characters in filenames found in headers.
* :issue:`1311`: Added decorator for registering tools.
* :issue:`1194`: Use simpler encoding rules for SCRIPT_NAME
  and PATH_INFO environment variables in CherryPy Tree
  allowing non-latin characters to pass even when
  ``wsgi.version`` is not ``u.0``.
* :issue:`1352`: Ensure that multipart fields are decoded even
  when cached in a file.

v5.4.0
------

* ``cherrypy.test.webtest.WebCase`` now honors a
  'WEBTEST_INTERACTIVE' environment variable to disable
  interactive tests (still enabled by default). Set to '0'
  or 'false' or 'False' to disable interactive tests.
* :issue:`1408`: Fix AttributeError when listiterator was accessed
  using the ``next`` attribute.
* :issue:`748`: Removed ``cherrypy.lib.sessions.PostgresqlSession``.
* :pr:`1432`: Fix errors with redirects to Unicode URLs.

v5.3.0
------

* :issue:`1202`: Add support for specifying a certificate authority when
  serving SSL using the built-in SSL support.
* Use ssl.create_default_context when available.
* :issue:`1392`: Catch platform-specific socket errors on OS X.
* :issue:`1386`: Fix parsing of URIs containing ``://`` in the path part.

v5.2.0
------

* :issue:`1410`: Moved hosting to Github
  (`cherrypy/cherrypy <https://github.com/cherrypy/cherrypy>`_).

v5.1.0
------

* Bugfix issue :issue:`1315` for ``test_HTTP11_pipelining`` test in Python 3.5
* Bugfix issue :issue:`1382` regarding the keyword arguments support for Python 3
  on the config file.
* Bugfix issue :issue:`1406` for ``test_2_KeyboardInterrupt`` test in Python 3.5.
  by monkey patching the HTTPRequest given a bug on CPython
  that is affecting the testsuite (https://bugs.python.org/issue23377).
* Add additional parameter ``raise_subcls`` to the tests helpers
  `openURL` and ``CPWebCase.getPage`` to have finer control on
  which exceptions can be raised.
* Add support for direct keywords on the calls (e.g. ``foo=bar``) on
  the config file under Python 3.
* Add additional validation to determine if the process is running
  as a daemon on ``cherrypy.process.plugins.SignalHandler`` to allow
  the execution of the testsuite under CI tools.

v5.0.1
------

* Bugfix for NameError following :issue:`94`.

v5.0.0
------

* Removed deprecated support for ``ssl_certificate`` and
  ``ssl_private_key`` attributes and implicit construction
  of SSL adapter on Python 2 WSGI servers.
* Default SSL Adapter on Python 2 is the builtin SSL adapter,
  matching Python 3 behavior.
* Pull request :issue:`94`: In proxy tool, defer to Host header for
  resolving the base if no base is supplied.

v4.0.0
------

* Drop support for Python 2.5 and earlier.
* No longer build Windows installers by default.

v3.8.2
------

* Pull Request :issue:`116`: Correct InternalServerError when null bytes in
  static file path. Now responds with 404 instead.

v3.8.0
------

* Pull Request :issue:`96`: Pass ``exc_info`` to logger as keyword rather than
  formatting the error and injecting into the message.

v3.7.0
------

* CherryPy daemon may now be invoked with ``python -m cherrypy`` in
  addition to the ``cherryd`` script.
* Issue :issue:`1298`: Fix SSL handling on CPython 2.7 with builtin SSL module
  and pyOpenSSL 0.14. This change will break PyPy for now.
* Several documentation fixes.

v3.6.0
------

* Fixed HTTP range headers for negative length larger than content size.
* Disabled universal wheel generation as wsgiserver has Python duality.
* Pull Request :issue:`42`: Correct TypeError in ``check_auth`` when encrypt is used.
* Pull Request :issue:`59`: Correct signature of HandlerWrapperTool.
* Pull Request :issue:`60`: Fix error in SessionAuth where login_screen was
  incorrectly used.
* Issue :issue:`1077`: Support keyword-only arguments in dispatchers (Python 3).
* Issue :issue:`1019`: Allow logging host name in the access log.
* Pull Request :issue:`50`: Fixed race condition in session cleanup.

v3.5.0
------

* Issue :issue:`1301`: When the incoming queue is full, now reject additional
  connections. This functionality was added to CherryPy 3.0, but
  unintentionally lost in 3.1.

v3.4.0
------

* Miscellaneous quality improvements.

v3.3.0
------

CherryPy adopts semver.<|MERGE_RESOLUTION|>--- conflicted
+++ resolved
@@ -1,4 +1,3 @@
-<<<<<<< HEAD
 v18.0.1
 -------
 
@@ -14,13 +13,12 @@
   remain an LTS release for bug and security fixes.
 
 * Drop support for Python 3.4.
-=======
+
 v17.4.1
 -------
 
 * :issue:`1738` via :pr:`1755`: Restore support for 'bytes'
   in response headers (backport from v18.0.1).
->>>>>>> 19fc8ae8
 
 v17.4.0
 -------
