--- conflicted
+++ resolved
@@ -1,4 +1,3 @@
-<<<<<<< HEAD
 v12.0.0
 -------
 
@@ -26,7 +25,7 @@
   benefits from this Exception, please comment in the linked
   ticket describing the use case, and we'll help devise a
   solution or bring the exception back.
-=======
+
 v11.3.0
 -------
 
@@ -35,7 +34,6 @@
 * ``cherrypy.test.webtest`` module is now merged with the
   ``cheroot.test.webtest`` module. The CherryPy name is retained
   for now for compatibility and will be removed eventually.
->>>>>>> 3787d447
 
 v11.2.0
 -------
