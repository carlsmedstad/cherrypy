--- conflicted
+++ resolved
@@ -1,6 +1,5 @@
-<<<<<<< HEAD
-vNext.0.0
---------
+v10.0.0
+-------
 
 * #1332: CherryPy now uses `portend
   <https://pypi.org/project/portend>`_ for checking and
@@ -19,14 +18,13 @@
   ``cherrypy.process.servers.check_port`` directly.
 
   For the other functions, use portend directly.
-=======
+
 v9.0.0
 -----
 
 * #1481: Move functionality from cherrypy.wsgiserver to
   the `cheroot 5.0 <https://pypi.org/project/Cheroot/5.0.1/>`_
   project.
->>>>>>> 412216ae
 
 v8.9.1
 -----
