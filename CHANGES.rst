--- conflicted
+++ resolved
@@ -1,4 +1,3 @@
-<<<<<<< HEAD
 v11.1.0
 -------
 
@@ -7,13 +6,9 @@
   possible to set the property on an instance, and this change
   prevents that possibilty, CherryPy never relied on that behavior
   and we presume no applications depend on that interface.
-=======
-v11.0.1
--------
 
 * #1627: Fixed issue in proxy tool where more than one port would
   appear in the ``request.base`` and thus in ``cherrypy.url``.
->>>>>>> f7e8b2b4
 
 v11.0.0
 -------
