--- conflicted
+++ resolved
@@ -1,9 +1,5 @@
 [pytest]
 norecursedirs = dist build .tox .eggs
-<<<<<<< HEAD
-addopts = -v -rxXs -l --junitxml=.test-results/pytest/results.xml --cov=cherrypy --cov-report term-missing:skip-covered --cov-report xml --doctest-modules
-doctest_optionflags = ALLOW_UNICODE ELLIPSIS
-=======
 addopts = --durations=10 -v -rxXs -l --junitxml=.test-results/pytest/results.xml --cov=cherrypy --cov-report term-missing:skip-covered --cov-report xml --doctest-modules
 filterwarnings =
     error
@@ -16,6 +12,5 @@
     ignore:the imp module is deprecated in favour of importlib; see the module's documentation for alternative uses:PendingDeprecationWarning
 doctest_optionflags = ALLOW_UNICODE ELLIPSIS
 junit_duration_report = call
->>>>>>> a8fc4bc6
 junit_suite_name = cherrypy_test_suite
 testpaths = cherrypy/test/