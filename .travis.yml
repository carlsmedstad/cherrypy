language: python
python:
- 2.6
- 2.7
- 3.3
- 3.4
- 3.5
- 3.6-dev
- pypy
- pypy3
- nightly

matrix:
  fast_finish: true
  allow_failures:
    # TODO: check what causes testing stuck
    - python: pypy
    # TODO: fix tests
    - python: pypy3
    - env: TOXENV=pre-commit
  include:
    - python: 3.5
<<<<<<< HEAD
      env: TOXENV=linter
  include:
    - python: 3.5
      env: TOXENV=dist-check
=======
      env: TOXENV=pre-commit
>>>>>>> 91ecacb7

cache: pip

install: pip install tox
script: tox

deploy:
  provider: pypi
  on:
    tags: true
    python: 3.5
  user: jaraco
  password:
    secure: CQqUvtssQ4wmRluPcxh6m5lIXi83Qu9dAFAvZLS/+AQNIG78XECXv5xFTEdGSLX9yncKDpDKI3xRJeCKyO4OJUN0t6W1MRycY72+R63i9e9wPjfvtRqYH1TBT+no7jj/DHqXIrWSlpjRNAt4XXeSv7OzKWT4PmTNkNQSKyS1DWCmZGlbCKlV774Z9PbrfltflxL0V6DiX6ZfoY1THBO4rIopjMk/MPLgS5zvwLgXVbT9sK/DcPOgOq47iSLCs0oScbwiFzYW4DbcVZrBMv4ALtQTjk6ZEaBQ7KtKgsyxgi/ToVhjRxYg4rwvhjsyjixUdECLUqL3WgWfzW/lo82lhb79ERwhnjf1DvPNexlXhv9hHwHsFROpaOmM0nyDJsJg0rCNPVfO4SpBHEnd/ujlHO6yorHj0S54jZWqqDwD5gN19v3hEMT48Pc8uvazE9K1kMQbNXEzqn+SJjVB+DG7qK5Jm9Kk7ZC4R88hJAJNsR+SlFCXMGzkS9WUefUGLHQFfezZk43sMPIXMnh9d2XqCQo4QpUawdg3pwaTukFfyaHlK39CIHhZNas5D/UFL5spQPAAkH1IMcPILiSUwYYnXIJFWJIiulfEQalJroAQjrzvst/NVB8BbeYuCfmVLVOZw8Y6GOYONGgiXjT3nfmw/dN+uw+GY3EgAV5jl+fa434=
  distributions: release
  skip_upload_docs: true<|MERGE_RESOLUTION|>--- conflicted
+++ resolved
@@ -20,14 +20,10 @@
     - env: TOXENV=pre-commit
   include:
     - python: 3.5
-<<<<<<< HEAD
-      env: TOXENV=linter
+      env: TOXENV=pre-commit
   include:
     - python: 3.5
       env: TOXENV=dist-check
-=======
-      env: TOXENV=pre-commit
->>>>>>> 91ecacb7
 
 cache: pip
 
