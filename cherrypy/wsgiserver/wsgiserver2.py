"""A high-speed, production ready, thread pooled, generic HTTP server.

Simplest example on how to use this module directly
(without using CherryPy's application machinery)::

    from cherrypy import wsgiserver

    def my_crazy_app(environ, start_response):
        status = '200 OK'
        response_headers = [('Content-type','text/plain')]
        start_response(status, response_headers)
        return ['Hello world!']

    server = wsgiserver.CherryPyWSGIServer(
                ('0.0.0.0', 8070), my_crazy_app,
                server_name='www.cherrypy.example')
    server.start()

The CherryPy WSGI server can serve as many WSGI applications
as you want in one instance by using a WSGIPathInfoDispatcher::

    d = WSGIPathInfoDispatcher({'/': my_crazy_app, '/blog': my_blog_app})
    server = wsgiserver.CherryPyWSGIServer(('0.0.0.0', 80), d)

Want SSL support? Just set server.ssl_adapter to an SSLAdapter instance.

This won't call the CherryPy engine (application side) at all, only the
HTTP server, which is independent from the rest of CherryPy. Don't
let the name "CherryPyWSGIServer" throw you; the name merely reflects
its origin, not its coupling.

For those of you wanting to understand internals of this module, here's the
basic call flow. The server's listening thread runs a very tight loop,
sticking incoming connections onto a Queue::

    server = CherryPyWSGIServer(...)
    server.start()
    while True:
        tick()
        # This blocks until a request comes in:
        child = socket.accept()
        conn = HTTPConnection(child, ...)
        server.requests.put(conn)

Worker threads are kept in a pool and poll the Queue, popping off and then
handling each connection in turn. Each connection can consist of an arbitrary
number of requests and their responses, so we run a nested loop::

    while True:
        conn = server.requests.get()
        conn.communicate()
        ->  while True:
                req = HTTPRequest(...)
                req.parse_request()
                ->  # Read the Request-Line, e.g. "GET /page HTTP/1.1"
                    req.rfile.readline()
                    read_headers(req.rfile, req.inheaders)
                req.respond()
                ->  response = app(...)
                    try:
                        for chunk in response:
                            if chunk:
                                req.write(chunk)
                    finally:
                        if hasattr(response, "close"):
                            response.close()
                if req.close_connection:
                    return
"""

__all__ = ['HTTPRequest', 'HTTPConnection', 'HTTPServer',
           'SizeCheckWrapper', 'KnownLengthRFile', 'ChunkedRFile',
           'CP_fileobject',
           'MaxSizeExceeded', 'NoSSLError', 'FatalSSLAlert',
           'WorkerThread', 'ThreadPool', 'SSLAdapter',
           'CherryPyWSGIServer',
           'Gateway', 'WSGIGateway', 'WSGIGateway_10', 'WSGIGateway_u0',
           'WSGIPathInfoDispatcher', 'get_ssl_adapter_class']

import os
try:
    import queue
except:
    import Queue as queue
import re
import rfc822
import socket
import sys
if 'win' in sys.platform and not hasattr(socket, 'IPPROTO_IPV6'):
    socket.IPPROTO_IPV6 = 41
try:
    import cStringIO as StringIO
except ImportError:
    import StringIO
DEFAULT_BUFFER_SIZE = -1

_fileobject_uses_str_type = isinstance(socket._fileobject(None)._rbuf, basestring)

import threading
import time
import traceback
def format_exc(limit=None):
    """Like print_exc() but return a string. Backport for Python 2.3."""
    try:
        etype, value, tb = sys.exc_info()
        return ''.join(traceback.format_exception(etype, value, tb, limit))
    finally:
        etype = value = tb = None

import operator

from urllib import unquote
import warnings

if sys.version_info >= (3, 0):
    bytestr = bytes
    unicodestr = str
    basestring = (bytes, str)
    def ntob(n, encoding='ISO-8859-1'):
        """Return the given native string as a byte string in the given encoding."""
        # In Python 3, the native string type is unicode
        return n.encode(encoding)
else:
    bytestr = str
    unicodestr = unicode
    basestring = basestring
    def ntob(n, encoding='ISO-8859-1'):
        """Return the given native string as a byte string in the given encoding."""
        # In Python 2, the native string type is bytes. Assume it's already
        # in the given encoding, which for ISO-8859-1 is almost always what
        # was intended.
        return n

LF = ntob('\n')
CRLF = ntob('\r\n')
TAB = ntob('\t')
SPACE = ntob(' ')
COLON = ntob(':')
SEMICOLON = ntob(';')
EMPTY = ntob('')
NUMBER_SIGN = ntob('#')
QUESTION_MARK = ntob('?')
ASTERISK = ntob('*')
FORWARD_SLASH = ntob('/')
quoted_slash = re.compile(ntob("(?i)%2F"))

import errno

def plat_specific_errors(*errnames):
    """Return error numbers for all errors in errnames on this platform.

    The 'errno' module contains different global constants depending on
    the specific platform (OS). This function will return the list of
    numeric values for a given list of potential names.
    """
    errno_names = dir(errno)
    nums = [getattr(errno, k) for k in errnames if k in errno_names]
    # de-dupe the list
    return list(dict.fromkeys(nums).keys())

socket_error_eintr = plat_specific_errors("EINTR", "WSAEINTR")

socket_errors_to_ignore = plat_specific_errors(
    "EPIPE",
    "EBADF", "WSAEBADF",
    "ENOTSOCK", "WSAENOTSOCK",
    "ETIMEDOUT", "WSAETIMEDOUT",
    "ECONNREFUSED", "WSAECONNREFUSED",
    "ECONNRESET", "WSAECONNRESET",
    "ECONNABORTED", "WSAECONNABORTED",
    "ENETRESET", "WSAENETRESET",
    "EHOSTDOWN", "EHOSTUNREACH",
    )
socket_errors_to_ignore.append("timed out")
socket_errors_to_ignore.append("The read operation timed out")

socket_errors_nonblocking = plat_specific_errors(
    'EAGAIN', 'EWOULDBLOCK', 'WSAEWOULDBLOCK')

comma_separated_headers = [ntob(h) for h in
    ['Accept', 'Accept-Charset', 'Accept-Encoding',
     'Accept-Language', 'Accept-Ranges', 'Allow', 'Cache-Control',
     'Connection', 'Content-Encoding', 'Content-Language', 'Expect',
     'If-Match', 'If-None-Match', 'Pragma', 'Proxy-Authenticate', 'TE',
     'Trailer', 'Transfer-Encoding', 'Upgrade', 'Vary', 'Via', 'Warning',
     'WWW-Authenticate']]


import logging
if not hasattr(logging, 'statistics'): logging.statistics = {}


def read_headers(rfile, hdict=None):
    """Read headers from the given stream into the given header dict.

    If hdict is None, a new header dict is created. Returns the populated
    header dict.

    Headers which are repeated are folded together using a comma if their
    specification so dictates.

    This function raises ValueError when the read bytes violate the HTTP spec.
    You should probably return "400 Bad Request" if this happens.
    """
    if hdict is None:
        hdict = {}

    while True:
        line = rfile.readline()
        if not line:
            # No more data--illegal end of headers
            raise ValueError("Illegal end of headers.")

        if line == CRLF:
            # Normal end of headers
            break
        if not line.endswith(CRLF):
            raise ValueError("HTTP requires CRLF terminators")

        if line[0] in (SPACE, TAB):
            # It's a continuation line.
            v = line.strip()
        else:
            try:
                k, v = line.split(COLON, 1)
            except ValueError:
                raise ValueError("Illegal header line.")
            # TODO: what about TE and WWW-Authenticate?
            k = k.strip().title()
            v = v.strip()
            hname = k

        if k in comma_separated_headers:
            existing = hdict.get(hname)
            if existing:
                v = ", ".join((existing, v))
        hdict[hname] = v

    return hdict


class MaxSizeExceeded(Exception):
    pass

class SizeCheckWrapper(object):
    """Wraps a file-like object, raising MaxSizeExceeded if too large."""

    def __init__(self, rfile, maxlen):
        self.rfile = rfile
        self.maxlen = maxlen
        self.bytes_read = 0

    def _check_length(self):
        if self.maxlen and self.bytes_read > self.maxlen:
            raise MaxSizeExceeded()

    def read(self, size=None):
        data = self.rfile.read(size)
        self.bytes_read += len(data)
        self._check_length()
        return data

    def readline(self, size=None):
        if size is not None:
            data = self.rfile.readline(size)
            self.bytes_read += len(data)
            self._check_length()
            return data

        # User didn't specify a size ...
        # We read the line in chunks to make sure it's not a 100MB line !
        res = []
        while True:
            data = self.rfile.readline(256)
            self.bytes_read += len(data)
            self._check_length()
            res.append(data)
            # See https://bitbucket.org/cherrypy/cherrypy/issue/421
            if len(data) < 256 or data[-1:] == LF:
                return EMPTY.join(res)

    def readlines(self, sizehint=0):
        # Shamelessly stolen from StringIO
        total = 0
        lines = []
        line = self.readline()
        while line:
            lines.append(line)
            total += len(line)
            if 0 < sizehint <= total:
                break
            line = self.readline()
        return lines

    def close(self):
        self.rfile.close()

    def __iter__(self):
        return self

    def __next__(self):
        data = next(self.rfile)
        self.bytes_read += len(data)
        self._check_length()
        return data

    def next(self):
        data = self.rfile.next()
        self.bytes_read += len(data)
        self._check_length()
        return data


class KnownLengthRFile(object):
    """Wraps a file-like object, returning an empty string when exhausted."""

    def __init__(self, rfile, content_length):
        self.rfile = rfile
        self.remaining = content_length

    def read(self, size=None):
        if self.remaining == 0:
            return ''
        if size is None:
            size = self.remaining
        else:
            size = min(size, self.remaining)

        data = self.rfile.read(size)
        self.remaining -= len(data)
        return data

    def readline(self, size=None):
        if self.remaining == 0:
            return ''
        if size is None:
            size = self.remaining
        else:
            size = min(size, self.remaining)

        data = self.rfile.readline(size)
        self.remaining -= len(data)
        return data

    def readlines(self, sizehint=0):
        # Shamelessly stolen from StringIO
        total = 0
        lines = []
        line = self.readline(sizehint)
        while line:
            lines.append(line)
            total += len(line)
            if 0 < sizehint <= total:
                break
            line = self.readline(sizehint)
        return lines

    def close(self):
        self.rfile.close()

    def __iter__(self):
        return self

    def __next__(self):
        data = next(self.rfile)
        self.remaining -= len(data)
        return data


class ChunkedRFile(object):
    """Wraps a file-like object, returning an empty string when exhausted.

    This class is intended to provide a conforming wsgi.input value for
    request entities that have been encoded with the 'chunked' transfer
    encoding.
    """

    def __init__(self, rfile, maxlen, bufsize=8192):
        self.rfile = rfile
        self.maxlen = maxlen
        self.bytes_read = 0
        self.buffer = EMPTY
        self.bufsize = bufsize
        self.closed = False

    def _fetch(self):
        if self.closed:
            return

        line = self.rfile.readline()
        self.bytes_read += len(line)

        if self.maxlen and self.bytes_read > self.maxlen:
            raise MaxSizeExceeded("Request Entity Too Large", self.maxlen)

        line = line.strip().split(SEMICOLON, 1)

        try:
            chunk_size = line.pop(0)
            chunk_size = int(chunk_size, 16)
        except ValueError:
            raise ValueError("Bad chunked transfer size: " + repr(chunk_size))

        if chunk_size <= 0:
            self.closed = True
            return

##            if line: chunk_extension = line[0]

        if self.maxlen and self.bytes_read + chunk_size > self.maxlen:
            raise IOError("Request Entity Too Large")

        chunk = self.rfile.read(chunk_size)
        self.bytes_read += len(chunk)
        self.buffer += chunk

        crlf = self.rfile.read(2)
        if crlf != CRLF:
            raise ValueError(
                 "Bad chunked transfer coding (expected '\\r\\n', "
                 "got " + repr(crlf) + ")")

    def read(self, size=None):
        data = EMPTY
        while True:
            if size and len(data) >= size:
                return data

            if not self.buffer:
                self._fetch()
                if not self.buffer:
                    # EOF
                    return data

            if size:
                remaining = size - len(data)
                data += self.buffer[:remaining]
                self.buffer = self.buffer[remaining:]
            else:
                data += self.buffer

    def readline(self, size=None):
        data = EMPTY
        while True:
            if size and len(data) >= size:
                return data

            if not self.buffer:
                self._fetch()
                if not self.buffer:
                    # EOF
                    return data

            newline_pos = self.buffer.find(LF)
            if size:
                if newline_pos == -1:
                    remaining = size - len(data)
                    data += self.buffer[:remaining]
                    self.buffer = self.buffer[remaining:]
                else:
                    remaining = min(size - len(data), newline_pos)
                    data += self.buffer[:remaining]
                    self.buffer = self.buffer[remaining:]
            else:
                if newline_pos == -1:
                    data += self.buffer
                else:
                    data += self.buffer[:newline_pos]
                    self.buffer = self.buffer[newline_pos:]

    def readlines(self, sizehint=0):
        # Shamelessly stolen from StringIO
        total = 0
        lines = []
        line = self.readline(sizehint)
        while line:
            lines.append(line)
            total += len(line)
            if 0 < sizehint <= total:
                break
            line = self.readline(sizehint)
        return lines

    def read_trailer_lines(self):
        if not self.closed:
            raise ValueError(
                "Cannot read trailers until the request body has been read.")

        while True:
            line = self.rfile.readline()
            if not line:
                # No more data--illegal end of headers
                raise ValueError("Illegal end of headers.")

            self.bytes_read += len(line)
            if self.maxlen and self.bytes_read > self.maxlen:
                raise IOError("Request Entity Too Large")

            if line == CRLF:
                # Normal end of headers
                break
            if not line.endswith(CRLF):
                raise ValueError("HTTP requires CRLF terminators")

            yield line

    def close(self):
        self.rfile.close()

    def __iter__(self):
        # Shamelessly stolen from StringIO
        total = 0
        line = self.readline(sizehint)
        while line:
            yield line
            total += len(line)
            if 0 < sizehint <= total:
                break
            line = self.readline(sizehint)


class HTTPRequest(object):
    """An HTTP Request (and response).

    A single HTTP connection may consist of multiple request/response pairs.
    """

    server = None
    """The HTTPServer object which is receiving this request."""

    conn = None
    """The HTTPConnection object on which this request connected."""

    inheaders = {}
    """A dict of request headers."""

    outheaders = []
    """A list of header tuples to write in the response."""

    ready = False
    """When True, the request has been parsed and is ready to begin generating
    the response. When False, signals the calling Connection that the response
    should not be generated and the connection should close."""

    close_connection = False
    """Signals the calling Connection that the request should close. This does
    not imply an error! The client and/or server may each request that the
    connection be closed."""

    chunked_write = False
    """If True, output will be encoded with the "chunked" transfer-coding.

    This value is set automatically inside send_headers."""

    def __init__(self, server, conn):
        self.server= server
        self.conn = conn

        self.ready = False
        self.started_request = False
        self.scheme = ntob("http")
        if self.server.ssl_adapter is not None:
            self.scheme = ntob("https")
        # Use the lowest-common protocol in case read_request_line errors.
        self.response_protocol = 'HTTP/1.0'
        self.inheaders = {}

        self.status = ""
        self.outheaders = []
        self.sent_headers = False
        self.close_connection = self.__class__.close_connection
        self.chunked_read = False
        self.chunked_write = self.__class__.chunked_write

    def parse_request(self):
        """Parse the next HTTP request start-line and message-headers."""
        self.rfile = SizeCheckWrapper(self.conn.rfile,
                                      self.server.max_request_header_size)
        try:
            success = self.read_request_line()
        except MaxSizeExceeded:
            self.simple_response("414 Request-URI Too Long",
                "The Request-URI sent with the request exceeds the maximum "
                "allowed bytes.")
            return
        else:
            if not success:
                return

        try:
            success = self.read_request_headers()
        except MaxSizeExceeded:
            self.simple_response("413 Request Entity Too Large",
                "The headers sent with the request exceed the maximum "
                "allowed bytes.")
            return
        else:
            if not success:
                return

        self.ready = True

    def read_request_line(self):
        # HTTP/1.1 connections are persistent by default. If a client
        # requests a page, then idles (leaves the connection open),
        # then rfile.readline() will raise socket.error("timed out").
        # Note that it does this based on the value given to settimeout(),
        # and doesn't need the client to request or acknowledge the close
        # (although your TCP stack might suffer for it: cf Apache's history
        # with FIN_WAIT_2).
        request_line = self.rfile.readline()

        # Set started_request to True so communicate() knows to send 408
        # from here on out.
        self.started_request = True
        if not request_line:
            return False

        if request_line == CRLF:
            # RFC 2616 sec 4.1: "...if the server is reading the protocol
            # stream at the beginning of a message and receives a CRLF
            # first, it should ignore the CRLF."
            # But only ignore one leading line! else we enable a DoS.
            request_line = self.rfile.readline()
            if not request_line:
                return False

        if not request_line.endswith(CRLF):
            self.simple_response("400 Bad Request", "HTTP requires CRLF terminators")
            return False

        try:
            method, uri, req_protocol = request_line.strip().split(SPACE, 2)
            rp = int(req_protocol[5]), int(req_protocol[7])
        except (ValueError, IndexError):
            self.simple_response("400 Bad Request", "Malformed Request-Line")
            return False

        self.uri = uri
        self.method = method

        # uri may be an abs_path (including "http://host.domain.tld");
        scheme, authority, path = self.parse_request_uri(uri)
        if NUMBER_SIGN in path:
            self.simple_response("400 Bad Request",
                                 "Illegal #fragment in Request-URI.")
            return False

        if scheme:
            self.scheme = scheme

        qs = EMPTY
        if QUESTION_MARK in path:
            path, qs = path.split(QUESTION_MARK, 1)

        # Unquote the path+params (e.g. "/this%20path" -> "/this path").
        # http://www.w3.org/Protocols/rfc2616/rfc2616-sec5.html#sec5.1.2
        #
        # But note that "...a URI must be separated into its components
        # before the escaped characters within those components can be
        # safely decoded." http://www.ietf.org/rfc/rfc2396.txt, sec 2.4.2
        # Therefore, "/this%2Fpath" becomes "/this%2Fpath", not "/this/path".
        try:
            atoms = [unquote(x) for x in quoted_slash.split(path)]
        except ValueError:
            ex = sys.exc_info()[1]
            self.simple_response("400 Bad Request", ex.args[0])
            return False
        path = "%2F".join(atoms)
        self.path = path

        # Note that, like wsgiref and most other HTTP servers,
        # we "% HEX HEX"-unquote the path but not the query string.
        self.qs = qs

        # Compare request and server HTTP protocol versions, in case our
        # server does not support the requested protocol. Limit our output
        # to min(req, server). We want the following output:
        #     request    server     actual written   supported response
        #     protocol   protocol  response protocol    feature set
        # a     1.0        1.0           1.0                1.0
        # b     1.0        1.1           1.1                1.0
        # c     1.1        1.0           1.0                1.0
        # d     1.1        1.1           1.1                1.1
        # Notice that, in (b), the response will be "HTTP/1.1" even though
        # the client only understands 1.0. RFC 2616 10.5.6 says we should
        # only return 505 if the _major_ version is different.
        sp = int(self.server.protocol[5]), int(self.server.protocol[7])

        if sp[0] != rp[0]:
            self.simple_response("505 HTTP Version Not Supported")
            return False

        self.request_protocol = req_protocol
        self.response_protocol = "HTTP/%s.%s" % min(rp, sp)

        return True

    def read_request_headers(self):
        """Read self.rfile into self.inheaders. Return success."""

        # then all the http headers
        try:
            read_headers(self.rfile, self.inheaders)
        except ValueError:
            ex = sys.exc_info()[1]
            self.simple_response("400 Bad Request", ex.args[0])
            return False

        mrbs = self.server.max_request_body_size
        if mrbs and int(self.inheaders.get("Content-Length", 0)) > mrbs:
            self.simple_response("413 Request Entity Too Large",
                "The entity sent with the request exceeds the maximum "
                "allowed bytes.")
            return False

        # Persistent connection support
        if self.response_protocol == "HTTP/1.1":
            # Both server and client are HTTP/1.1
            if self.inheaders.get("Connection", "") == "close":
                self.close_connection = True
        else:
            # Either the server or client (or both) are HTTP/1.0
            if self.inheaders.get("Connection", "") != "Keep-Alive":
                self.close_connection = True

        # Transfer-Encoding support
        te = None
        if self.response_protocol == "HTTP/1.1":
            te = self.inheaders.get("Transfer-Encoding")
            if te:
                te = [x.strip().lower() for x in te.split(",") if x.strip()]

        self.chunked_read = False

        if te:
            for enc in te:
                if enc == "chunked":
                    self.chunked_read = True
                else:
                    # Note that, even if we see "chunked", we must reject
                    # if there is an extension we don't recognize.
                    self.simple_response("501 Unimplemented")
                    self.close_connection = True
                    return False

        # From PEP 333:
        # "Servers and gateways that implement HTTP 1.1 must provide
        # transparent support for HTTP 1.1's "expect/continue" mechanism.
        # This may be done in any of several ways:
        #   1. Respond to requests containing an Expect: 100-continue request
        #      with an immediate "100 Continue" response, and proceed normally.
        #   2. Proceed with the request normally, but provide the application
        #      with a wsgi.input stream that will send the "100 Continue"
        #      response if/when the application first attempts to read from
        #      the input stream. The read request must then remain blocked
        #      until the client responds.
        #   3. Wait until the client decides that the server does not support
        #      expect/continue, and sends the request body on its own.
        #      (This is suboptimal, and is not recommended.)
        #
        # We used to do 3, but are now doing 1. Maybe we'll do 2 someday,
        # but it seems like it would be a big slowdown for such a rare case.
        if self.inheaders.get("Expect", "") == "100-continue":
            # Don't use simple_response here, because it emits headers
            # we don't want. See https://bitbucket.org/cherrypy/cherrypy/issue/951
            msg = self.server.protocol + " 100 Continue\r\n\r\n"
            try:
                self.conn.wfile.sendall(msg)
            except socket.error:
                x = sys.exc_info()[1]
                if x.args[0] not in socket_errors_to_ignore:
                    raise
        return True

    def parse_request_uri(self, uri):
        """Parse a Request-URI into (scheme, authority, path).

        Note that Request-URI's must be one of::

            Request-URI    = "*" | absoluteURI | abs_path | authority

        Therefore, a Request-URI which starts with a double forward-slash
        cannot be a "net_path"::

            net_path      = "//" authority [ abs_path ]

        Instead, it must be interpreted as an "abs_path" with an empty first
        path segment::

            abs_path      = "/"  path_segments
            path_segments = segment *( "/" segment )
            segment       = *pchar *( ";" param )
            param         = *pchar
        """
        if uri == ASTERISK:
            return None, None, uri

        i = uri.find('://')
        if i > 0 and QUESTION_MARK not in uri[:i]:
            # An absoluteURI.
            # If there's a scheme (and it must be http or https), then:
            # http_URL = "http:" "//" host [ ":" port ] [ abs_path [ "?" query ]]
            scheme, remainder = uri[:i].lower(), uri[i + 3:]
            authority, path = remainder.split(FORWARD_SLASH, 1)
            path = FORWARD_SLASH + path
            return scheme, authority, path

        if uri.startswith(FORWARD_SLASH):
            # An abs_path.
            return None, None, uri
        else:
            # An authority.
            return None, uri, None

    def respond(self):
        """Call the gateway and write its iterable output."""
        mrbs = self.server.max_request_body_size
        if self.chunked_read:
            self.rfile = ChunkedRFile(self.conn.rfile, mrbs)
        else:
            cl = int(self.inheaders.get("Content-Length", 0))
            if mrbs and mrbs < cl:
                if not self.sent_headers:
                    self.simple_response("413 Request Entity Too Large",
                        "The entity sent with the request exceeds the maximum "
                        "allowed bytes.")
                return
            self.rfile = KnownLengthRFile(self.conn.rfile, cl)

        self.server.gateway(self).respond()

        if (self.ready and not self.sent_headers):
            self.sent_headers = True
            self.send_headers()
        if self.chunked_write:
            self.conn.wfile.sendall("0\r\n\r\n")

    def simple_response(self, status, msg=""):
        """Write a simple response back to the client."""
        status = str(status)
        buf = [self.server.protocol + SPACE +
               status + CRLF,
               "Content-Length: %s\r\n" % len(msg),
               "Content-Type: text/plain\r\n"]

        if status[:3] in ("413", "414"):
            # Request Entity Too Large / Request-URI Too Long
            self.close_connection = True
            if self.response_protocol == 'HTTP/1.1':
                # This will not be true for 414, since read_request_line
                # usually raises 414 before reading the whole line, and we
                # therefore cannot know the proper response_protocol.
                buf.append("Connection: close\r\n")
            else:
                # HTTP/1.0 had no 413/414 status nor Connection header.
                # Emit 400 instead and trust the message body is enough.
                status = "400 Bad Request"

        buf.append(CRLF)
        if msg:
            if isinstance(msg, unicodestr):
                msg = msg.encode("ISO-8859-1")
            buf.append(msg)

        try:
            self.conn.wfile.sendall("".join(buf))
        except socket.error:
            x = sys.exc_info()[1]
            if x.args[0] not in socket_errors_to_ignore:
                raise

    def write(self, chunk):
        """Write unbuffered data to the client."""
        if self.chunked_write and chunk:
            buf = [hex(len(chunk))[2:], CRLF, chunk, CRLF]
            self.conn.wfile.sendall(EMPTY.join(buf))
        else:
            self.conn.wfile.sendall(chunk)

    def send_headers(self):
        """Assert, process, and send the HTTP response message-headers.

        You must set self.status, and self.outheaders before calling this.
        """
        hkeys = [key.lower() for key, value in self.outheaders]
        status = int(self.status[:3])

        if status == 413:
            # Request Entity Too Large. Close conn to avoid garbage.
            self.close_connection = True
        elif "content-length" not in hkeys:
            # "All 1xx (informational), 204 (no content),
            # and 304 (not modified) responses MUST NOT
            # include a message-body." So no point chunking.
            if status < 200 or status in (204, 205, 304):
                pass
            else:
                if (self.response_protocol == 'HTTP/1.1'
                    and self.method != 'HEAD'):
                    # Use the chunked transfer-coding
                    self.chunked_write = True
                    self.outheaders.append(("Transfer-Encoding", "chunked"))
                else:
                    # Closing the conn is the only way to determine len.
                    self.close_connection = True

        if "connection" not in hkeys:
            if self.response_protocol == 'HTTP/1.1':
                # Both server and client are HTTP/1.1 or better
                if self.close_connection:
                    self.outheaders.append(("Connection", "close"))
            else:
                # Server and/or client are HTTP/1.0
                if not self.close_connection:
                    self.outheaders.append(("Connection", "Keep-Alive"))

        if (not self.close_connection) and (not self.chunked_read):
            # Read any remaining request body data on the socket.
            # "If an origin server receives a request that does not include an
            # Expect request-header field with the "100-continue" expectation,
            # the request includes a request body, and the server responds
            # with a final status code before reading the entire request body
            # from the transport connection, then the server SHOULD NOT close
            # the transport connection until it has read the entire request,
            # or until the client closes the connection. Otherwise, the client
            # might not reliably receive the response message. However, this
            # requirement is not be construed as preventing a server from
            # defending itself against denial-of-service attacks, or from
            # badly broken client implementations."
            remaining = getattr(self.rfile, 'remaining', 0)
            if remaining > 0:
                self.rfile.read(remaining)

        if "date" not in hkeys:
            self.outheaders.append(("Date", rfc822.formatdate()))

        if "server" not in hkeys:
            self.outheaders.append(("Server", self.server.server_name))

        buf = [self.server.protocol + SPACE + self.status + CRLF]
        for k, v in self.outheaders:
            buf.append(k + COLON + SPACE + v + CRLF)
        buf.append(CRLF)
        self.conn.wfile.sendall(EMPTY.join(buf))


class NoSSLError(Exception):
    """Exception raised when a client speaks HTTP to an HTTPS socket."""
    pass


class FatalSSLAlert(Exception):
    """Exception raised when the SSL implementation signals a fatal alert."""
    pass


class CP_fileobject(socket._fileobject):
    """Faux file object attached to a socket object."""

    def __init__(self, *args, **kwargs):
        self.bytes_read = 0
        self.bytes_written = 0
        socket._fileobject.__init__(self, *args, **kwargs)

    def sendall(self, data):
        """Sendall for non-blocking sockets."""
        while data:
            try:
                bytes_sent = self.send(data)
                data = data[bytes_sent:]
            except socket.error, e:
                if e.args[0] not in socket_errors_nonblocking:
                    raise

    def send(self, data):
        bytes_sent = self._sock.send(data)
        self.bytes_written += bytes_sent
        return bytes_sent

    def flush(self):
        if self._wbuf:
            buffer = "".join(self._wbuf)
            self._wbuf = []
            self.sendall(buffer)

    def recv(self, size):
        while True:
            try:
                data = self._sock.recv(size)
                self.bytes_read += len(data)
                return data
            except socket.error, e:
                if (e.args[0] not in socket_errors_nonblocking
                    and e.args[0] not in socket_error_eintr):
                    raise

    if not _fileobject_uses_str_type:
        def read(self, size=-1):
            # Use max, disallow tiny reads in a loop as they are very inefficient.
            # We never leave read() with any leftover data from a new recv() call
            # in our internal buffer.
            rbufsize = max(self._rbufsize, self.default_bufsize)
            # Our use of StringIO rather than lists of string objects returned by
            # recv() minimizes memory usage and fragmentation that occurs when
            # rbufsize is large compared to the typical return value of recv().
            buf = self._rbuf
            buf.seek(0, 2)  # seek end
            if size < 0:
                # Read until EOF
                self._rbuf = StringIO.StringIO()  # reset _rbuf.  we consume it via buf.
                while True:
                    data = self.recv(rbufsize)
                    if not data:
                        break
                    buf.write(data)
                return buf.getvalue()
            else:
                # Read until size bytes or EOF seen, whichever comes first
                buf_len = buf.tell()
                if buf_len >= size:
                    # Already have size bytes in our buffer?  Extract and return.
                    buf.seek(0)
                    rv = buf.read(size)
                    self._rbuf = StringIO.StringIO()
                    self._rbuf.write(buf.read())
                    return rv

                self._rbuf = StringIO.StringIO()  # reset _rbuf.  we consume it via buf.
                while True:
                    left = size - buf_len
                    # recv() will malloc the amount of memory given as its
                    # parameter even though it often returns much less data
                    # than that.  The returned data string is short lived
                    # as we copy it into a StringIO and free it.  This avoids
                    # fragmentation issues on many platforms.
                    data = self.recv(left)
                    if not data:
                        break
                    n = len(data)
                    if n == size and not buf_len:
                        # Shortcut.  Avoid buffer data copies when:
                        # - We have no data in our buffer.
                        # AND
                        # - Our call to recv returned exactly the
                        #   number of bytes we were asked to read.
                        return data
                    if n == left:
                        buf.write(data)
                        del data  # explicit free
                        break
                    assert n <= left, "recv(%d) returned %d bytes" % (left, n)
                    buf.write(data)
                    buf_len += n
                    del data  # explicit free
                    #assert buf_len == buf.tell()
                return buf.getvalue()

        def readline(self, size=-1):
            buf = self._rbuf
            buf.seek(0, 2)  # seek end
            if buf.tell() > 0:
                # check if we already have it in our buffer
                buf.seek(0)
                bline = buf.readline(size)
                if bline.endswith('\n') or len(bline) == size:
                    self._rbuf = StringIO.StringIO()
                    self._rbuf.write(buf.read())
                    return bline
                del bline
            if size < 0:
                # Read until \n or EOF, whichever comes first
                if self._rbufsize <= 1:
                    # Speed up unbuffered case
                    buf.seek(0)
                    buffers = [buf.read()]
                    self._rbuf = StringIO.StringIO()  # reset _rbuf.  we consume it via buf.
                    data = None
                    recv = self.recv
                    while data != "\n":
                        data = recv(1)
                        if not data:
                            break
                        buffers.append(data)
                    return "".join(buffers)

                buf.seek(0, 2)  # seek end
                self._rbuf = StringIO.StringIO()  # reset _rbuf.  we consume it via buf.
                while True:
                    data = self.recv(self._rbufsize)
                    if not data:
                        break
                    nl = data.find('\n')
                    if nl >= 0:
                        nl += 1
                        buf.write(data[:nl])
                        self._rbuf.write(data[nl:])
                        del data
                        break
                    buf.write(data)
                return buf.getvalue()
            else:
                # Read until size bytes or \n or EOF seen, whichever comes first
                buf.seek(0, 2)  # seek end
                buf_len = buf.tell()
                if buf_len >= size:
                    buf.seek(0)
                    rv = buf.read(size)
                    self._rbuf = StringIO.StringIO()
                    self._rbuf.write(buf.read())
                    return rv
                self._rbuf = StringIO.StringIO()  # reset _rbuf.  we consume it via buf.
                while True:
                    data = self.recv(self._rbufsize)
                    if not data:
                        break
                    left = size - buf_len
                    # did we just receive a newline?
                    nl = data.find('\n', 0, left)
                    if nl >= 0:
                        nl += 1
                        # save the excess data to _rbuf
                        self._rbuf.write(data[nl:])
                        if buf_len:
                            buf.write(data[:nl])
                            break
                        else:
                            # Shortcut.  Avoid data copy through buf when returning
                            # a substring of our first recv().
                            return data[:nl]
                    n = len(data)
                    if n == size and not buf_len:
                        # Shortcut.  Avoid data copy through buf when
                        # returning exactly all of our first recv().
                        return data
                    if n >= left:
                        buf.write(data[:left])
                        self._rbuf.write(data[left:])
                        break
                    buf.write(data)
                    buf_len += n
                    #assert buf_len == buf.tell()
                return buf.getvalue()
    else:
        def read(self, size=-1):
            if size < 0:
                # Read until EOF
                buffers = [self._rbuf]
                self._rbuf = ""
                if self._rbufsize <= 1:
                    recv_size = self.default_bufsize
                else:
                    recv_size = self._rbufsize

                while True:
                    data = self.recv(recv_size)
                    if not data:
                        break
                    buffers.append(data)
                return "".join(buffers)
            else:
                # Read until size bytes or EOF seen, whichever comes first
                data = self._rbuf
                buf_len = len(data)
                if buf_len >= size:
                    self._rbuf = data[size:]
                    return data[:size]
                buffers = []
                if data:
                    buffers.append(data)
                self._rbuf = ""
                while True:
                    left = size - buf_len
                    recv_size = max(self._rbufsize, left)
                    data = self.recv(recv_size)
                    if not data:
                        break
                    buffers.append(data)
                    n = len(data)
                    if n >= left:
                        self._rbuf = data[left:]
                        buffers[-1] = data[:left]
                        break
                    buf_len += n
                return "".join(buffers)

        def readline(self, size=-1):
            data = self._rbuf
            if size < 0:
                # Read until \n or EOF, whichever comes first
                if self._rbufsize <= 1:
                    # Speed up unbuffered case
                    assert data == ""
                    buffers = []
                    while data != "\n":
                        data = self.recv(1)
                        if not data:
                            break
                        buffers.append(data)
                    return "".join(buffers)
                nl = data.find('\n')
                if nl >= 0:
                    nl += 1
                    self._rbuf = data[nl:]
                    return data[:nl]
                buffers = []
                if data:
                    buffers.append(data)
                self._rbuf = ""
                while True:
                    data = self.recv(self._rbufsize)
                    if not data:
                        break
                    buffers.append(data)
                    nl = data.find('\n')
                    if nl >= 0:
                        nl += 1
                        self._rbuf = data[nl:]
                        buffers[-1] = data[:nl]
                        break
                return "".join(buffers)
            else:
                # Read until size bytes or \n or EOF seen, whichever comes first
                nl = data.find('\n', 0, size)
                if nl >= 0:
                    nl += 1
                    self._rbuf = data[nl:]
                    return data[:nl]
                buf_len = len(data)
                if buf_len >= size:
                    self._rbuf = data[size:]
                    return data[:size]
                buffers = []
                if data:
                    buffers.append(data)
                self._rbuf = ""
                while True:
                    data = self.recv(self._rbufsize)
                    if not data:
                        break
                    buffers.append(data)
                    left = size - buf_len
                    nl = data.find('\n', 0, left)
                    if nl >= 0:
                        nl += 1
                        self._rbuf = data[nl:]
                        buffers[-1] = data[:nl]
                        break
                    n = len(data)
                    if n >= left:
                        self._rbuf = data[left:]
                        buffers[-1] = data[:left]
                        break
                    buf_len += n
                return "".join(buffers)


class HTTPConnection(object):
    """An HTTP connection (active socket).

    server: the Server object which received this connection.
    socket: the raw socket object (usually TCP) for this connection.
    makefile: a fileobject class for reading from the socket.
    """

    remote_addr = None
    remote_port = None
    ssl_env = None
    rbufsize = DEFAULT_BUFFER_SIZE
    wbufsize = DEFAULT_BUFFER_SIZE
    RequestHandlerClass = HTTPRequest

    def __init__(self, server, sock, makefile=CP_fileobject):
        self.server = server
        self.socket = sock
        self.rfile = makefile(sock, "rb", self.rbufsize)
        self.wfile = makefile(sock, "wb", self.wbufsize)
        self.requests_seen = 0

    def communicate(self):
        """Read each request and respond appropriately."""
        request_seen = False
        try:
            while True:
                # (re)set req to None so that if something goes wrong in
                # the RequestHandlerClass constructor, the error doesn't
                # get written to the previous request.
                req = None
                req = self.RequestHandlerClass(self.server, self)

                # This order of operations should guarantee correct pipelining.
                req.parse_request()
                if self.server.stats['Enabled']:
                    self.requests_seen += 1
                if not req.ready:
                    # Something went wrong in the parsing (and the server has
                    # probably already made a simple_response). Return and
                    # let the conn close.
                    return

                request_seen = True
                req.respond()
                if req.close_connection:
                    return
        except socket.error:
            e = sys.exc_info()[1]
            errnum = e.args[0]
            # sadly SSL sockets return a different (longer) time out string
            if errnum == 'timed out' or errnum == 'The read operation timed out':
                # Don't error if we're between requests; only error
                # if 1) no request has been started at all, or 2) we're
                # in the middle of a request.
                # See https://bitbucket.org/cherrypy/cherrypy/issue/853
                if (not request_seen) or (req and req.started_request):
                    # Don't bother writing the 408 if the response
                    # has already started being written.
                    if req and not req.sent_headers:
                        try:
                            req.simple_response("408 Request Timeout")
                        except FatalSSLAlert:
                            # Close the connection.
                            return
            elif errnum not in socket_errors_to_ignore:
                self.server.error_log("socket.error %s" % repr(errnum),
                                      level=logging.WARNING, traceback=True)
                if req and not req.sent_headers:
                    try:
                        req.simple_response("500 Internal Server Error")
                    except FatalSSLAlert:
                        # Close the connection.
                        return
            return
        except (KeyboardInterrupt, SystemExit):
            raise
        except FatalSSLAlert:
            # Close the connection.
            return
        except NoSSLError:
            if req and not req.sent_headers:
                # Unwrap our wfile
                self.wfile = CP_fileobject(self.socket._sock, "wb", self.wbufsize)
                req.simple_response("400 Bad Request",
                    "The client sent a plain HTTP request, but "
                    "this server only speaks HTTPS on this port.")
                self.linger = True
        except Exception:
            e = sys.exc_info()[1]
            self.server.error_log(repr(e), level=logging.ERROR, traceback=True)
            if req and not req.sent_headers:
                try:
                    req.simple_response("500 Internal Server Error")
                except FatalSSLAlert:
                    # Close the connection.
                    return

    linger = False

    def close(self):
        """Close the socket underlying this connection."""
        self.rfile.close()

        if not self.linger:
            # Python's socket module does NOT call close on the kernel socket
            # when you call socket.close(). We do so manually here because we
            # want this server to send a FIN TCP segment immediately. Note this
            # must be called *before* calling socket.close(), because the latter
            # drops its reference to the kernel socket.
            if hasattr(self.socket, '_sock'):
                self.socket._sock.close()
            self.socket.close()
        else:
            # On the other hand, sometimes we want to hang around for a bit
            # to make sure the client has a chance to read our entire
            # response. Skipping the close() calls here delays the FIN
            # packet until the socket object is garbage-collected later.
            # Someday, perhaps, we'll do the full lingering_close that
            # Apache does, but not today.
            pass


class TrueyZero(object):
    """An object which equals and does math like the integer '0' but evals True."""
    def __add__(self, other):
        return other
    def __radd__(self, other):
        return other
trueyzero = TrueyZero()


_SHUTDOWNREQUEST = None

class WorkerThread(threading.Thread):
    """Thread which continuously polls a Queue for Connection objects.

    Due to the timing issues of polling a Queue, a WorkerThread does not
    check its own 'ready' flag after it has started. To stop the thread,
    it is necessary to stick a _SHUTDOWNREQUEST object onto the Queue
    (one for each running WorkerThread).
    """

    conn = None
    """The current connection pulled off the Queue, or None."""

    server = None
    """The HTTP Server which spawned this thread, and which owns the
    Queue and is placing active connections into it."""

    ready = False
    """A simple flag for the calling server to know when this thread
    has begun polling the Queue."""


    def __init__(self, server):
        self.ready = False
        self.server = server

        self.requests_seen = 0
        self.bytes_read = 0
        self.bytes_written = 0
        self.start_time = None
        self.work_time = 0
        self.stats = {
            'Requests': lambda s: self.requests_seen + ((self.start_time is None) and trueyzero or self.conn.requests_seen),
            'Bytes Read': lambda s: self.bytes_read + ((self.start_time is None) and trueyzero or self.conn.rfile.bytes_read),
            'Bytes Written': lambda s: self.bytes_written + ((self.start_time is None) and trueyzero or self.conn.wfile.bytes_written),
            'Work Time': lambda s: self.work_time + ((self.start_time is None) and trueyzero or time.time() - self.start_time),
            'Read Throughput': lambda s: s['Bytes Read'](s) / (s['Work Time'](s) or 1e-6),
            'Write Throughput': lambda s: s['Bytes Written'](s) / (s['Work Time'](s) or 1e-6),
        }
        threading.Thread.__init__(self)

    def run(self):
        self.server.stats['Worker Threads'][self.getName()] = self.stats
        try:
            self.ready = True
            while True:
                conn = self.server.requests.get()
                if conn is _SHUTDOWNREQUEST:
                    return

                self.conn = conn
                if self.server.stats['Enabled']:
                    self.start_time = time.time()
                try:
                    conn.communicate()
                finally:
                    conn.close()
                    if self.server.stats['Enabled']:
                        self.requests_seen += self.conn.requests_seen
                        self.bytes_read += self.conn.rfile.bytes_read
                        self.bytes_written += self.conn.wfile.bytes_written
                        self.work_time += time.time() - self.start_time
                        self.start_time = None
                    self.conn = None
        except (KeyboardInterrupt, SystemExit):
            exc = sys.exc_info()[1]
            self.server.interrupt = exc


class ThreadPool(object):
    """A Request Queue for an HTTPServer which pools threads.

    ThreadPool objects must provide min, get(), put(obj), start()
    and stop(timeout) attributes.
    """

    def __init__(self, server, min=10, max=-1):
        self.server = server
        self.min = min
        self.max = max
        self._threads = []
        self._queue = queue.Queue()
        self.get = self._queue.get

    def start(self):
        """Start the pool of threads."""
        for i in range(self.min):
            self._threads.append(WorkerThread(self.server))
        for worker in self._threads:
            worker.setName("CP Server " + worker.getName())
            worker.start()
        for worker in self._threads:
            while not worker.ready:
                time.sleep(.1)

    def _get_idle(self):
        """Number of worker threads which are idle. Read-only."""
        return len([t for t in self._threads if t.conn is None])
    idle = property(_get_idle, doc=_get_idle.__doc__)

    def put(self, obj):
        self._queue.put(obj)
        if obj is _SHUTDOWNREQUEST:
            return

    def grow(self, amount):
        """Spawn new worker threads (not above self.max)."""
<<<<<<< HEAD
        for i in range(amount):
            if self.max > 0 and len(self._threads) >= self.max:
                break
            worker = WorkerThread(self.server)
            worker.setName("CP Server " + worker.getName())
            self._threads.append(worker)
            worker.start()
=======
        if self.max > 0:
            budget = max(self.max - len(self._threads), 0)
        else:
            # self.max <= 0 indicates no maximum
            budget = float('inf')

        n_new = min(amount, budget)

        workers = [self._spawn_worker() for i in range(n_new)]
        while not self._all(operator.attrgetter('ready'), workers):
            time.sleep(.1)
        self._threads.extend(workers)

    def _spawn_worker(self):
        worker = WorkerThread(self.server)
        worker.setName("CP Server " + worker.getName())
        worker.start()
        return worker

    def _all(func, items):
        results = [func(item) for item in items]
        return reduce(operator.and_, results, True)
    _all = staticmethod(_all)
>>>>>>> c6830ac0

    def shrink(self, amount):
        """Kill off worker threads (not below self.min)."""
        # Grow/shrink the pool if necessary.
        # Remove any dead threads from our list
        for t in self._threads:
            if not t.isAlive():
                self._threads.remove(t)
                amount -= 1

<<<<<<< HEAD
        if amount > 0:
            for i in range(min(amount, len(self._threads) - self.min)):
                # Put a number of shutdown requests on the queue equal
                # to 'amount'. Once each of those is processed by a worker,
                # that worker will terminate and be culled from our list
                # in self.put.
                self._queue.put(_SHUTDOWNREQUEST)
=======
        # calculate the number of threads above the minimum
        n_extra = max(len(self._threads) - self.min, 0)

        # don't remove more than amount
        n_to_remove = min(amount, n_extra)

        # put shutdown requests on the queue equal to the number of threads
        # to remove. As each request is processed by a worker, that worker
        # will terminate and be culled from the list.
        for n in range(n_to_remove):
            self._queue.put(_SHUTDOWNREQUEST)
>>>>>>> c6830ac0

    def stop(self, timeout=5):
        # Must shut down threads here so the code that calls
        # this method can know when all threads are stopped.
        for worker in self._threads:
            self._queue.put(_SHUTDOWNREQUEST)

        # Don't join currentThread (when stop is called inside a request).
        current = threading.currentThread()
        if timeout and timeout >= 0:
            endtime = time.time() + timeout
        while self._threads:
            worker = self._threads.pop()
            if worker is not current and worker.isAlive():
                try:
                    if timeout is None or timeout < 0:
                        worker.join()
                    else:
                        remaining_time = endtime - time.time()
                        if remaining_time > 0:
                            worker.join(remaining_time)
                        if worker.isAlive():
                            # We exhausted the timeout.
                            # Forcibly shut down the socket.
                            c = worker.conn
                            if c and not c.rfile.closed:
                                try:
                                    c.socket.shutdown(socket.SHUT_RD)
                                except TypeError:
                                    # pyOpenSSL sockets don't take an arg
                                    c.socket.shutdown()
                            worker.join()
                except (AssertionError,
                        # Ignore repeated Ctrl-C.
                        # See https://bitbucket.org/cherrypy/cherrypy/issue/691.
                        KeyboardInterrupt):
                    pass

    def _get_qsize(self):
        return self._queue.qsize()
    qsize = property(_get_qsize)



try:
    import fcntl
except ImportError:
    try:
        from ctypes import windll, WinError
        import ctypes.wintypes
        _SetHandleInformation = windll.kernel32.SetHandleInformation
        _SetHandleInformation.argtypes = [
            ctypes.wintypes.HANDLE,
            ctypes.wintypes.DWORD,
            ctypes.wintypes.DWORD,
        ]
        _SetHandleInformation.restype = ctypes.wintypes.BOOL
    except ImportError:
        def prevent_socket_inheritance(sock):
            """Dummy function, since neither fcntl nor ctypes are available."""
            pass
    else:
        def prevent_socket_inheritance(sock):
            """Mark the given socket fd as non-inheritable (Windows)."""
            if not _SetHandleInformation(sock.fileno(), 1, 0):
                raise WinError()
else:
    def prevent_socket_inheritance(sock):
        """Mark the given socket fd as non-inheritable (POSIX)."""
        fd = sock.fileno()
        old_flags = fcntl.fcntl(fd, fcntl.F_GETFD)
        fcntl.fcntl(fd, fcntl.F_SETFD, old_flags | fcntl.FD_CLOEXEC)


class SSLAdapter(object):
    """Base class for SSL driver library adapters.

    Required methods:

        * ``wrap(sock) -> (wrapped socket, ssl environ dict)``
        * ``makefile(sock, mode='r', bufsize=DEFAULT_BUFFER_SIZE) -> socket file object``
    """

    def __init__(self, certificate, private_key, certificate_chain=None):
        self.certificate = certificate
        self.private_key = private_key
        self.certificate_chain = certificate_chain

    def wrap(self, sock):
        raise NotImplemented

    def makefile(self, sock, mode='r', bufsize=DEFAULT_BUFFER_SIZE):
        raise NotImplemented


class HTTPServer(object):
    """An HTTP server."""

    _bind_addr = "127.0.0.1"
    _interrupt = None

    gateway = None
    """A Gateway instance."""

    minthreads = None
    """The minimum number of worker threads to create (default 10)."""

    maxthreads = None
    """The maximum number of worker threads to create (default -1 = no limit)."""

    server_name = None
    """The name of the server; defaults to socket.gethostname()."""

    protocol = "HTTP/1.1"
    """The version string to write in the Status-Line of all HTTP responses.

    For example, "HTTP/1.1" is the default. This also limits the supported
    features used in the response."""

    request_queue_size = 5
    """The 'backlog' arg to socket.listen(); max queued connections (default 5)."""

    shutdown_timeout = 5
    """The total time, in seconds, to wait for worker threads to cleanly exit."""

    timeout = 10
    """The timeout in seconds for accepted connections (default 10)."""

    version = "CherryPy/3.2.3"
    """A version string for the HTTPServer."""

    software = None
    """The value to set for the SERVER_SOFTWARE entry in the WSGI environ.

    If None, this defaults to ``'%s Server' % self.version``."""

    ready = False
    """An internal flag which marks whether the socket is accepting connections."""

    max_request_header_size = 0
    """The maximum size, in bytes, for request headers, or 0 for no limit."""

    max_request_body_size = 0
    """The maximum size, in bytes, for request bodies, or 0 for no limit."""

    nodelay = True
    """If True (the default since 3.1), sets the TCP_NODELAY socket option."""

    ConnectionClass = HTTPConnection
    """The class to use for handling HTTP connections."""

    ssl_adapter = None
    """An instance of SSLAdapter (or a subclass).

    You must have the corresponding SSL driver library installed."""

    def __init__(self, bind_addr, gateway, minthreads=10, maxthreads=-1,
                 server_name=None):
        self.bind_addr = bind_addr
        self.gateway = gateway

        self.requests = ThreadPool(self, min=minthreads or 1, max=maxthreads)

        if not server_name:
            server_name = socket.gethostname()
        self.server_name = server_name
        self.clear_stats()

    def clear_stats(self):
        self._start_time = None
        self._run_time = 0
        self.stats = {
            'Enabled': False,
            'Bind Address': lambda s: repr(self.bind_addr),
            'Run time': lambda s: (not s['Enabled']) and -1 or self.runtime(),
            'Accepts': 0,
            'Accepts/sec': lambda s: s['Accepts'] / self.runtime(),
            'Queue': lambda s: getattr(self.requests, "qsize", None),
            'Threads': lambda s: len(getattr(self.requests, "_threads", [])),
            'Threads Idle': lambda s: getattr(self.requests, "idle", None),
            'Socket Errors': 0,
            'Requests': lambda s: (not s['Enabled']) and -1 or sum([w['Requests'](w) for w
                                       in s['Worker Threads'].values()], 0),
            'Bytes Read': lambda s: (not s['Enabled']) and -1 or sum([w['Bytes Read'](w) for w
                                         in s['Worker Threads'].values()], 0),
            'Bytes Written': lambda s: (not s['Enabled']) and -1 or sum([w['Bytes Written'](w) for w
                                            in s['Worker Threads'].values()], 0),
            'Work Time': lambda s: (not s['Enabled']) and -1 or sum([w['Work Time'](w) for w
                                         in s['Worker Threads'].values()], 0),
            'Read Throughput': lambda s: (not s['Enabled']) and -1 or sum(
                [w['Bytes Read'](w) / (w['Work Time'](w) or 1e-6)
                 for w in s['Worker Threads'].values()], 0),
            'Write Throughput': lambda s: (not s['Enabled']) and -1 or sum(
                [w['Bytes Written'](w) / (w['Work Time'](w) or 1e-6)
                 for w in s['Worker Threads'].values()], 0),
            'Worker Threads': {},
            }
        logging.statistics["CherryPy HTTPServer %d" % id(self)] = self.stats

    def runtime(self):
        if self._start_time is None:
            return self._run_time
        else:
            return self._run_time + (time.time() - self._start_time)

    def __str__(self):
        return "%s.%s(%r)" % (self.__module__, self.__class__.__name__,
                              self.bind_addr)

    def _get_bind_addr(self):
        return self._bind_addr
    def _set_bind_addr(self, value):
        if isinstance(value, tuple) and value[0] in ('', None):
            # Despite the socket module docs, using '' does not
            # allow AI_PASSIVE to work. Passing None instead
            # returns '0.0.0.0' like we want. In other words:
            #     host    AI_PASSIVE     result
            #      ''         Y         192.168.x.y
            #      ''         N         192.168.x.y
            #     None        Y         0.0.0.0
            #     None        N         127.0.0.1
            # But since you can get the same effect with an explicit
            # '0.0.0.0', we deny both the empty string and None as values.
            raise ValueError("Host values of '' or None are not allowed. "
                             "Use '0.0.0.0' (IPv4) or '::' (IPv6) instead "
                             "to listen on all active interfaces.")
        self._bind_addr = value
    bind_addr = property(_get_bind_addr, _set_bind_addr,
        doc="""The interface on which to listen for connections.

        For TCP sockets, a (host, port) tuple. Host values may be any IPv4
        or IPv6 address, or any valid hostname. The string 'localhost' is a
        synonym for '127.0.0.1' (or '::1', if your hosts file prefers IPv6).
        The string '0.0.0.0' is a special IPv4 entry meaning "any active
        interface" (INADDR_ANY), and '::' is the similar IN6ADDR_ANY for
        IPv6. The empty string or None are not allowed.

        For UNIX sockets, supply the filename as a string.""")

    def start(self):
        """Run the server forever."""
        # We don't have to trap KeyboardInterrupt or SystemExit here,
        # because cherrpy.server already does so, calling self.stop() for us.
        # If you're using this server with another framework, you should
        # trap those exceptions in whatever code block calls start().
        self._interrupt = None

        if self.software is None:
            self.software = "%s Server" % self.version

        # SSL backward compatibility
        if (self.ssl_adapter is None and
            getattr(self, 'ssl_certificate', None) and
            getattr(self, 'ssl_private_key', None)):
            warnings.warn(
                    "SSL attributes are deprecated in CherryPy 3.2, and will "
                    "be removed in CherryPy 3.3. Use an ssl_adapter attribute "
                    "instead.",
                    DeprecationWarning
                )
            try:
                from cherrypy.wsgiserver.ssl_pyopenssl import pyOpenSSLAdapter
            except ImportError:
                pass
            else:
                self.ssl_adapter = pyOpenSSLAdapter(
                    self.ssl_certificate, self.ssl_private_key,
                    getattr(self, 'ssl_certificate_chain', None))

        # Select the appropriate socket
        if isinstance(self.bind_addr, basestring):
            # AF_UNIX socket

            # So we can reuse the socket...
            try: os.unlink(self.bind_addr)
            except: pass

            # So everyone can access the socket...
            try: os.chmod(self.bind_addr, 511) # 0777
            except: pass

            info = [(socket.AF_UNIX, socket.SOCK_STREAM, 0, "", self.bind_addr)]
        else:
            # AF_INET or AF_INET6 socket
            # Get the correct address family for our host (allows IPv6 addresses)
            host, port = self.bind_addr
            try:
                info = socket.getaddrinfo(host, port, socket.AF_UNSPEC,
                                          socket.SOCK_STREAM, 0, socket.AI_PASSIVE)
            except socket.gaierror:
                if ':' in self.bind_addr[0]:
                    info = [(socket.AF_INET6, socket.SOCK_STREAM,
                             0, "", self.bind_addr + (0, 0))]
                else:
                    info = [(socket.AF_INET, socket.SOCK_STREAM,
                             0, "", self.bind_addr)]

        self.socket = None
        msg = "No socket could be created"
        for res in info:
            af, socktype, proto, canonname, sa = res
            try:
                self.bind(af, socktype, proto)
            except socket.error:
                if self.socket:
                    self.socket.close()
                self.socket = None
                continue
            break
        if not self.socket:
            raise socket.error(msg)

        # Timeout so KeyboardInterrupt can be caught on Win32
        self.socket.settimeout(1)
        self.socket.listen(self.request_queue_size)

        # Create worker threads
        self.requests.start()

        self.ready = True
        self._start_time = time.time()
        while self.ready:
            try:
                self.tick()
            except (KeyboardInterrupt, SystemExit):
                raise
            except:
                self.error_log("Error in HTTPServer.tick", level=logging.ERROR,
                               traceback=True)

            if self.interrupt:
                while self.interrupt is True:
                    # Wait for self.stop() to complete. See _set_interrupt.
                    time.sleep(0.1)
                if self.interrupt:
                    raise self.interrupt

    def error_log(self, msg="", level=20, traceback=False):
        # Override this in subclasses as desired
        sys.stderr.write(msg + '\n')
        sys.stderr.flush()
        if traceback:
            tblines = format_exc()
            sys.stderr.write(tblines)
            sys.stderr.flush()

    def bind(self, family, type, proto=0):
        """Create (or recreate) the actual socket object."""
        self.socket = socket.socket(family, type, proto)
        prevent_socket_inheritance(self.socket)
        self.socket.setsockopt(socket.SOL_SOCKET, socket.SO_REUSEADDR, 1)
        if self.nodelay and not isinstance(self.bind_addr, str):
            self.socket.setsockopt(socket.IPPROTO_TCP, socket.TCP_NODELAY, 1)

        if self.ssl_adapter is not None:
            self.socket = self.ssl_adapter.bind(self.socket)

        # If listening on the IPV6 any address ('::' = IN6ADDR_ANY),
        # activate dual-stack. See https://bitbucket.org/cherrypy/cherrypy/issue/871.
        if (hasattr(socket, 'AF_INET6') and family == socket.AF_INET6
            and self.bind_addr[0] in ('::', '::0', '::0.0.0.0')):
            try:
                self.socket.setsockopt(socket.IPPROTO_IPV6, socket.IPV6_V6ONLY, 0)
            except (AttributeError, socket.error):
                # Apparently, the socket option is not available in
                # this machine's TCP stack
                pass

        self.socket.bind(self.bind_addr)

    def tick(self):
        """Accept a new connection and put it on the Queue."""
        try:
            s, addr = self.socket.accept()
            if self.stats['Enabled']:
                self.stats['Accepts'] += 1
            if not self.ready:
                return

            prevent_socket_inheritance(s)
            if hasattr(s, 'settimeout'):
                s.settimeout(self.timeout)

            makefile = CP_fileobject
            ssl_env = {}
            # if ssl cert and key are set, we try to be a secure HTTP server
            if self.ssl_adapter is not None:
                try:
                    s, ssl_env = self.ssl_adapter.wrap(s)
                except NoSSLError:
                    msg = ("The client sent a plain HTTP request, but "
                           "this server only speaks HTTPS on this port.")
                    buf = ["%s 400 Bad Request\r\n" % self.protocol,
                           "Content-Length: %s\r\n" % len(msg),
                           "Content-Type: text/plain\r\n\r\n",
                           msg]

                    wfile = makefile(s, "wb", DEFAULT_BUFFER_SIZE)
                    try:
                        wfile.sendall("".join(buf))
                    except socket.error:
                        x = sys.exc_info()[1]
                        if x.args[0] not in socket_errors_to_ignore:
                            raise
                    return
                if not s:
                    return
                makefile = self.ssl_adapter.makefile
                # Re-apply our timeout since we may have a new socket object
                if hasattr(s, 'settimeout'):
                    s.settimeout(self.timeout)

            conn = self.ConnectionClass(self, s, makefile)

            if not isinstance(self.bind_addr, basestring):
                # optional values
                # Until we do DNS lookups, omit REMOTE_HOST
                if addr is None: # sometimes this can happen
                    # figure out if AF_INET or AF_INET6.
                    if len(s.getsockname()) == 2:
                        # AF_INET
                        addr = ('0.0.0.0', 0)
                    else:
                        # AF_INET6
                        addr = ('::', 0)
                conn.remote_addr = addr[0]
                conn.remote_port = addr[1]

            conn.ssl_env = ssl_env

            self.requests.put(conn)
        except socket.timeout:
            # The only reason for the timeout in start() is so we can
            # notice keyboard interrupts on Win32, which don't interrupt
            # accept() by default
            return
        except socket.error:
            x = sys.exc_info()[1]
            if self.stats['Enabled']:
                self.stats['Socket Errors'] += 1
            if x.args[0] in socket_error_eintr:
                # I *think* this is right. EINTR should occur when a signal
                # is received during the accept() call; all docs say retry
                # the call, and I *think* I'm reading it right that Python
                # will then go ahead and poll for and handle the signal
                # elsewhere. See https://bitbucket.org/cherrypy/cherrypy/issue/707.
                return
            if x.args[0] in socket_errors_nonblocking:
                # Just try again. See https://bitbucket.org/cherrypy/cherrypy/issue/479.
                return
            if x.args[0] in socket_errors_to_ignore:
                # Our socket was closed.
                # See https://bitbucket.org/cherrypy/cherrypy/issue/686.
                return
            raise

    def _get_interrupt(self):
        return self._interrupt
    def _set_interrupt(self, interrupt):
        self._interrupt = True
        self.stop()
        self._interrupt = interrupt
    interrupt = property(_get_interrupt, _set_interrupt,
                         doc="Set this to an Exception instance to "
                             "interrupt the server.")

    def stop(self):
        """Gracefully shutdown a server that is serving forever."""
        self.ready = False
        if self._start_time is not None:
            self._run_time += (time.time() - self._start_time)
        self._start_time = None

        sock = getattr(self, "socket", None)
        if sock:
            if not isinstance(self.bind_addr, basestring):
                # Touch our own socket to make accept() return immediately.
                try:
                    host, port = sock.getsockname()[:2]
                except socket.error:
                    x = sys.exc_info()[1]
                    if x.args[0] not in socket_errors_to_ignore:
                        # Changed to use error code and not message
                        # See https://bitbucket.org/cherrypy/cherrypy/issue/860.
                        raise
                else:
                    # Note that we're explicitly NOT using AI_PASSIVE,
                    # here, because we want an actual IP to touch.
                    # localhost won't work if we've bound to a public IP,
                    # but it will if we bound to '0.0.0.0' (INADDR_ANY).
                    for res in socket.getaddrinfo(host, port, socket.AF_UNSPEC,
                                                  socket.SOCK_STREAM):
                        af, socktype, proto, canonname, sa = res
                        s = None
                        try:
                            s = socket.socket(af, socktype, proto)
                            # See http://groups.google.com/group/cherrypy-users/
                            #        browse_frm/thread/bbfe5eb39c904fe0
                            s.settimeout(1.0)
                            s.connect((host, port))
                            s.close()
                        except socket.error:
                            if s:
                                s.close()
            if hasattr(sock, "close"):
                sock.close()
            self.socket = None

        self.requests.stop(self.shutdown_timeout)


class Gateway(object):
    """A base class to interface HTTPServer with other systems, such as WSGI."""

    def __init__(self, req):
        self.req = req

    def respond(self):
        """Process the current request. Must be overridden in a subclass."""
        raise NotImplemented


# These may either be wsgiserver.SSLAdapter subclasses or the string names
# of such classes (in which case they will be lazily loaded).
ssl_adapters = {
    'builtin': 'cherrypy.wsgiserver.ssl_builtin.BuiltinSSLAdapter',
    'pyopenssl': 'cherrypy.wsgiserver.ssl_pyopenssl.pyOpenSSLAdapter',
    }

def get_ssl_adapter_class(name='pyopenssl'):
    """Return an SSL adapter class for the given name."""
    adapter = ssl_adapters[name.lower()]
    if isinstance(adapter, basestring):
        last_dot = adapter.rfind(".")
        attr_name = adapter[last_dot + 1:]
        mod_path = adapter[:last_dot]

        try:
            mod = sys.modules[mod_path]
            if mod is None:
                raise KeyError()
        except KeyError:
            # The last [''] is important.
            mod = __import__(mod_path, globals(), locals(), [''])

        # Let an AttributeError propagate outward.
        try:
            adapter = getattr(mod, attr_name)
        except AttributeError:
            raise AttributeError("'%s' object has no attribute '%s'"
                                 % (mod_path, attr_name))

    return adapter

# -------------------------------- WSGI Stuff -------------------------------- #


class CherryPyWSGIServer(HTTPServer):
    """A subclass of HTTPServer which calls a WSGI application."""

    wsgi_version = (1, 0)
    """The version of WSGI to produce."""

    def __init__(self, bind_addr, wsgi_app, numthreads=10, server_name=None,
                 max=-1, request_queue_size=5, timeout=10, shutdown_timeout=5):
        self.requests = ThreadPool(self, min=numthreads or 1, max=max)
        self.wsgi_app = wsgi_app
        self.gateway = wsgi_gateways[self.wsgi_version]

        self.bind_addr = bind_addr
        if not server_name:
            server_name = socket.gethostname()
        self.server_name = server_name
        self.request_queue_size = request_queue_size

        self.timeout = timeout
        self.shutdown_timeout = shutdown_timeout
        self.clear_stats()

    def _get_numthreads(self):
        return self.requests.min
    def _set_numthreads(self, value):
        self.requests.min = value
    numthreads = property(_get_numthreads, _set_numthreads)


class WSGIGateway(Gateway):
    """A base class to interface HTTPServer with WSGI."""

    def __init__(self, req):
        self.req = req
        self.started_response = False
        self.env = self.get_environ()
        self.remaining_bytes_out = None

    def get_environ(self):
        """Return a new environ dict targeting the given wsgi.version"""
        raise NotImplemented

    def respond(self):
        """Process the current request."""
        response = self.req.server.wsgi_app(self.env, self.start_response)
        try:
            for chunk in response:
                # "The start_response callable must not actually transmit
                # the response headers. Instead, it must store them for the
                # server or gateway to transmit only after the first
                # iteration of the application return value that yields
                # a NON-EMPTY string, or upon the application's first
                # invocation of the write() callable." (PEP 333)
                if chunk:
                    if isinstance(chunk, unicodestr):
                        chunk = chunk.encode('ISO-8859-1')
                    self.write(chunk)
        finally:
            if hasattr(response, "close"):
                response.close()

    def start_response(self, status, headers, exc_info = None):
        """WSGI callable to begin the HTTP response."""
        # "The application may call start_response more than once,
        # if and only if the exc_info argument is provided."
        if self.started_response and not exc_info:
            raise AssertionError("WSGI start_response called a second "
                                 "time with no exc_info.")
        self.started_response = True

        # "if exc_info is provided, and the HTTP headers have already been
        # sent, start_response must raise an error, and should raise the
        # exc_info tuple."
        if self.req.sent_headers:
            try:
                raise exc_info[0], exc_info[1], exc_info[2]
            finally:
                exc_info = None

        self.req.status = status
        for k, v in headers:
            if not isinstance(k, str):
                raise TypeError("WSGI response header key %r is not of type str." % k)
            if not isinstance(v, str):
                raise TypeError("WSGI response header value %r is not of type str." % v)
            if k.lower() == 'content-length':
                self.remaining_bytes_out = int(v)
        self.req.outheaders.extend(headers)

        return self.write

    def write(self, chunk):
        """WSGI callable to write unbuffered data to the client.

        This method is also used internally by start_response (to write
        data from the iterable returned by the WSGI application).
        """
        if not self.started_response:
            raise AssertionError("WSGI write called before start_response.")

        chunklen = len(chunk)
        rbo = self.remaining_bytes_out
        if rbo is not None and chunklen > rbo:
            if not self.req.sent_headers:
                # Whew. We can send a 500 to the client.
                self.req.simple_response("500 Internal Server Error",
                    "The requested resource returned more bytes than the "
                    "declared Content-Length.")
            else:
                # Dang. We have probably already sent data. Truncate the chunk
                # to fit (so the client doesn't hang) and raise an error later.
                chunk = chunk[:rbo]

        if not self.req.sent_headers:
            self.req.sent_headers = True
            self.req.send_headers()

        self.req.write(chunk)

        if rbo is not None:
            rbo -= chunklen
            if rbo < 0:
                raise ValueError(
                    "Response body exceeds the declared Content-Length.")


class WSGIGateway_10(WSGIGateway):
    """A Gateway class to interface HTTPServer with WSGI 1.0.x."""

    def get_environ(self):
        """Return a new environ dict targeting the given wsgi.version"""
        req = self.req
        env = {
            # set a non-standard environ entry so the WSGI app can know what
            # the *real* server protocol is (and what features to support).
            # See http://www.faqs.org/rfcs/rfc2145.html.
            'ACTUAL_SERVER_PROTOCOL': req.server.protocol,
            'PATH_INFO': req.path,
            'QUERY_STRING': req.qs,
            'REMOTE_ADDR': req.conn.remote_addr or '',
            'REMOTE_PORT': str(req.conn.remote_port or ''),
            'REQUEST_METHOD': req.method,
            'REQUEST_URI': req.uri,
            'SCRIPT_NAME': '',
            'SERVER_NAME': req.server.server_name,
            # Bah. "SERVER_PROTOCOL" is actually the REQUEST protocol.
            'SERVER_PROTOCOL': req.request_protocol,
            'SERVER_SOFTWARE': req.server.software,
            'wsgi.errors': sys.stderr,
            'wsgi.input': req.rfile,
            'wsgi.multiprocess': False,
            'wsgi.multithread': True,
            'wsgi.run_once': False,
            'wsgi.url_scheme': req.scheme,
            'wsgi.version': (1, 0),
            }

        if isinstance(req.server.bind_addr, basestring):
            # AF_UNIX. This isn't really allowed by WSGI, which doesn't
            # address unix domain sockets. But it's better than nothing.
            env["SERVER_PORT"] = ""
        else:
            env["SERVER_PORT"] = str(req.server.bind_addr[1])

        # Request headers
        for k, v in req.inheaders.iteritems():
            env["HTTP_" + k.upper().replace("-", "_")] = v

        # CONTENT_TYPE/CONTENT_LENGTH
        ct = env.pop("HTTP_CONTENT_TYPE", None)
        if ct is not None:
            env["CONTENT_TYPE"] = ct
        cl = env.pop("HTTP_CONTENT_LENGTH", None)
        if cl is not None:
            env["CONTENT_LENGTH"] = cl

        if req.conn.ssl_env:
            env.update(req.conn.ssl_env)

        return env


class WSGIGateway_u0(WSGIGateway_10):
    """A Gateway class to interface HTTPServer with WSGI u.0.

    WSGI u.0 is an experimental protocol, which uses unicode for keys and values
    in both Python 2 and Python 3.
    """

    def get_environ(self):
        """Return a new environ dict targeting the given wsgi.version"""
        req = self.req
        env_10 = WSGIGateway_10.get_environ(self)
        env = dict([(k.decode('ISO-8859-1'), v) for k, v in env_10.iteritems()])
        env[u'wsgi.version'] = ('u', 0)

        # Request-URI
        env.setdefault(u'wsgi.url_encoding', u'utf-8')
        try:
            for key in [u"PATH_INFO", u"SCRIPT_NAME", u"QUERY_STRING"]:
                env[key] = env_10[str(key)].decode(env[u'wsgi.url_encoding'])
        except UnicodeDecodeError:
            # Fall back to latin 1 so apps can transcode if needed.
            env[u'wsgi.url_encoding'] = u'ISO-8859-1'
            for key in [u"PATH_INFO", u"SCRIPT_NAME", u"QUERY_STRING"]:
                env[key] = env_10[str(key)].decode(env[u'wsgi.url_encoding'])

        for k, v in sorted(env.items()):
            if isinstance(v, str) and k not in ('REQUEST_URI', 'wsgi.input'):
                env[k] = v.decode('ISO-8859-1')

        return env

wsgi_gateways = {
    (1, 0): WSGIGateway_10,
    ('u', 0): WSGIGateway_u0,
}

class WSGIPathInfoDispatcher(object):
    """A WSGI dispatcher for dispatch based on the PATH_INFO.

    apps: a dict or list of (path_prefix, app) pairs.
    """

    def __init__(self, apps):
        try:
            apps = list(apps.items())
        except AttributeError:
            pass

        # Sort the apps by len(path), descending
        apps.sort(cmp=lambda x,y: cmp(len(x[0]), len(y[0])))
        apps.reverse()

        # The path_prefix strings must start, but not end, with a slash.
        # Use "" instead of "/".
        self.apps = [(p.rstrip("/"), a) for p, a in apps]

    def __call__(self, environ, start_response):
        path = environ["PATH_INFO"] or "/"
        for p, app in self.apps:
            # The apps list should be sorted by length, descending.
            if path.startswith(p + "/") or path == p:
                environ = environ.copy()
                environ["SCRIPT_NAME"] = environ["SCRIPT_NAME"] + p
                environ["PATH_INFO"] = path[len(p):]
                return app(environ, start_response)

        start_response('404 Not Found', [('Content-Type', 'text/plain'),
                                         ('Content-Length', '0')])
        return ['']
<|MERGE_RESOLUTION|>--- conflicted
+++ resolved
@@ -1495,15 +1495,6 @@
 
     def grow(self, amount):
         """Spawn new worker threads (not above self.max)."""
-<<<<<<< HEAD
-        for i in range(amount):
-            if self.max > 0 and len(self._threads) >= self.max:
-                break
-            worker = WorkerThread(self.server)
-            worker.setName("CP Server " + worker.getName())
-            self._threads.append(worker)
-            worker.start()
-=======
         if self.max > 0:
             budget = max(self.max - len(self._threads), 0)
         else:
@@ -1527,7 +1518,6 @@
         results = [func(item) for item in items]
         return reduce(operator.and_, results, True)
     _all = staticmethod(_all)
->>>>>>> c6830ac0
 
     def shrink(self, amount):
         """Kill off worker threads (not below self.min)."""
@@ -1538,15 +1528,6 @@
                 self._threads.remove(t)
                 amount -= 1
 
-<<<<<<< HEAD
-        if amount > 0:
-            for i in range(min(amount, len(self._threads) - self.min)):
-                # Put a number of shutdown requests on the queue equal
-                # to 'amount'. Once each of those is processed by a worker,
-                # that worker will terminate and be culled from our list
-                # in self.put.
-                self._queue.put(_SHUTDOWNREQUEST)
-=======
         # calculate the number of threads above the minimum
         n_extra = max(len(self._threads) - self.min, 0)
 
@@ -1558,7 +1539,6 @@
         # will terminate and be culled from the list.
         for n in range(n_to_remove):
             self._queue.put(_SHUTDOWNREQUEST)
->>>>>>> c6830ac0
 
     def stop(self, timeout=5):
         # Must shut down threads here so the code that calls
