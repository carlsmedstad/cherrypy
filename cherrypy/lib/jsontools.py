import cherrypy
from cherrypy._cpcompat import basestring, ntou, json_encode, json_decode


def json_processor(entity):
    """Read application/json data into request.json."""
    if not entity.headers.get(ntou("Content-Length"), ntou("")):
        raise cherrypy.HTTPError(411)

    body = entity.fp.read()
    try:
        cherrypy.serving.request.json = json_decode(body.decode('utf-8'))
    except ValueError:
        raise cherrypy.HTTPError(400, 'Invalid JSON document')


def json_in(content_type=[ntou('application/json'), ntou('text/javascript')],
            force=True, debug=False, processor=json_processor):
    """Add a processor to parse JSON request entities:
    The default processor places the parsed data into request.json.

    Incoming request entities which match the given content_type(s) will
    be deserialized from JSON to the Python equivalent, and the result
    stored at cherrypy.request.json. The 'content_type' argument may
    be a Content-Type string or a list of allowable Content-Type strings.

    If the 'force' argument is True (the default), then entities of other
    content types will not be allowed; "415 Unsupported Media Type" is
    raised instead.

    Supply your own processor to use a custom decoder, or to handle the parsed
    data differently.  The processor can be configured via
    tools.json_in.processor or via the decorator method.

    Note that the deserializer requires the client send a Content-Length
    request header, or it will raise "411 Length Required". If for any
    other reason the request entity cannot be deserialized from JSON,
    it will raise "400 Bad Request: Invalid JSON document".

    You must be using Python 2.6 or greater, or have the 'simplejson'
    package importable; otherwise, ValueError is raised during processing.
    """
    request = cherrypy.serving.request
    if isinstance(content_type, basestring):
        content_type = [content_type]

    if force:
        if debug:
            cherrypy.log('Removing body processors %s' %
                         repr(request.body.processors.keys()), 'TOOLS.JSON_IN')
        request.body.processors.clear()
        request.body.default_proc = cherrypy.HTTPError(
            415, 'Expected an entity of content type %s' %
            ', '.join(content_type))

    for ct in content_type:
        if debug:
            cherrypy.log('Adding body processor for %s' % ct, 'TOOLS.JSON_IN')
        request.body.processors[ct] = processor


def json_handler(*args, **kwargs):
    value = cherrypy.serving.request._json_inner_handler(*args, **kwargs)
    return json_encode(value)


def json_out(content_type='application/json', debug=False,
             handler=json_handler):
    """Wrap request.handler to serialize its output to JSON. Sets Content-Type.

    If the given content_type is None, the Content-Type response header
    is not set.

    Provide your own handler to use a custom encoder.  For example
    cherrypy.config['tools.json_out.handler'] = <function>, or
    @json_out(handler=function).

    You must be using Python 2.6 or greater, or have the 'simplejson'
    package importable; otherwise, ValueError is raised during processing.
    """
    request = cherrypy.serving.request
    # request.handler may be set to None by e.g. the caching tool
    # to signal to all components that a response body has already
    # been attached, in which case we don't need to wrap anything.
    if request.handler is None:
        return
    if debug:
        cherrypy.log('Replacing %s with JSON handler' % request.handler,
                     'TOOLS.JSON_OUT')
    request._json_inner_handler = request.handler
    request.handler = handler
    if content_type is not None:
        if debug:
<<<<<<< HEAD
            cherrypy.log('Setting Content-Type to %s' %
                         content_type, 'TOOLS.JSON_OUT')
=======
            cherrypy.log('Setting Content-Type to %s' % content_type, 'TOOLS.JSON_OUT')
>>>>>>> d97c6d49
        cherrypy.serving.response.headers['Content-Type'] = content_type<|MERGE_RESOLUTION|>--- conflicted
+++ resolved
@@ -91,10 +91,6 @@
     request.handler = handler
     if content_type is not None:
         if debug:
-<<<<<<< HEAD
             cherrypy.log('Setting Content-Type to %s' %
                          content_type, 'TOOLS.JSON_OUT')
-=======
-            cherrypy.log('Setting Content-Type to %s' % content_type, 'TOOLS.JSON_OUT')
->>>>>>> d97c6d49
         cherrypy.serving.response.headers['Content-Type'] = content_type