--- conflicted
+++ resolved
@@ -118,36 +118,6 @@
 engine.listeners['after_request'] = set()
 
 
-<<<<<<< HEAD
-=======
-class _TimeoutMonitor(process.plugins.Monitor):
-
-    def __init__(self, bus):
-        self.servings = []
-        process.plugins.Monitor.__init__(self, bus, self.run)
-
-    def before_request(self):
-        self.servings.append((serving.request, serving.response))
-
-    def after_request(self):
-        try:
-            self.servings.remove((serving.request, serving.response))
-        except ValueError:
-            pass
-
-    def run(self):
-        """Check timeout on all responses.
-
-        (Internal)
-        """
-        for req, resp in self.servings:
-            resp.check_timeout()
-
-
-engine.timeout_monitor = _TimeoutMonitor(engine)
-engine.timeout_monitor.subscribe()
-
->>>>>>> 32471496
 engine.autoreload = process.plugins.Autoreloader(engine)
 engine.autoreload.subscribe()
 
